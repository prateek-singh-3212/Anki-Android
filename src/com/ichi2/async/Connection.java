/****************************************************************************************
 * Copyright (c) 2009 Edu Zamora <edu.zasu@gmail.com>                                   *
 * Copyright (c) 2011 Kostas Spyropoulos <inigo.aldana@gmail.com>                       *
 * Copyright (c) 2012 Norbert Nagold <norbert.nagold@gmail.com>                         *
 *                                                                                      *
 * This program is free software; you can redistribute it and/or modify it under        *
 * the terms of the GNU General Public License as published by the Free Software        *
 * Foundation; either version 3 of the License, or (at your option) any later           *
 * version.                                                                             *
 *                                                                                      *
 * This program is distributed in the hope that it will be useful, but WITHOUT ANY      *
 * WARRANTY; without even the implied warranty of MERCHANTABILITY or FITNESS FOR A      *
 * PARTICULAR PURPOSE. See the GNU General Public License for more details.             *
 *                                                                                      *
 * You should have received a copy of the GNU General Public License along with         *
 * this program.  If not, see <http://www.gnu.org/licenses/>.                           *
 ****************************************************************************************/

package com.ichi2.async;

import android.app.Application;
import android.content.Context;
import android.database.Cursor;
import android.net.ConnectivityManager;
import android.net.Uri;
import android.os.AsyncTask;
import android.util.Log;

import com.ichi2.anki.AnkiDatabaseManager;
import com.ichi2.anki.AnkiDb;
import com.ichi2.anki.AnkiDroidApp;
import com.ichi2.anki.Feedback;
import com.ichi2.anki.R;
import com.ichi2.libanki.Collection;
import com.ichi2.libanki.Decks;
import com.ichi2.libanki.Sched;
import com.ichi2.libanki.Utils;
import com.ichi2.libanki.sync.FullSyncer;
import com.ichi2.libanki.sync.BasicHttpSyncer;
import com.ichi2.libanki.sync.MediaSyncer;
import com.ichi2.libanki.sync.RemoteMediaServer;
import com.ichi2.libanki.sync.RemoteServer;
import com.ichi2.libanki.sync.Syncer;

import org.apache.http.HttpResponse;
import org.json.JSONException;
import org.json.JSONObject;

import java.io.BufferedInputStream;
import java.io.ByteArrayInputStream;
import java.io.File;
import java.io.FileFilter;
import java.io.FileInputStream;
import java.io.FileNotFoundException;
import java.io.FileOutputStream;
import java.io.IOException;
import java.io.InputStream;
import java.net.HttpURLConnection;
import java.net.MalformedURLException;
import java.net.URI;
import java.net.URISyntaxException;
import java.net.URL;
import java.util.ArrayList;
import java.util.HashMap;
import java.util.TreeSet;
import java.util.zip.ZipEntry;
import java.util.zip.ZipOutputStream;

public class Connection extends AsyncTask<Connection.Payload, Object, Connection.Payload> {

    public static final int TASK_TYPE_LOGIN = 0;
    public static final int TASK_TYPE_SYNC = 1;
    public static final int TASK_TYPE_GET_SHARED_DECKS = 2;
    public static final int TASK_TYPE_GET_PERSONAL_DECKS = 3;
    public static final int TASK_TYPE_SEND_CRASH_REPORT = 4;
    public static final int TASK_TYPE_DOWNLOAD_MEDIA = 5;
    public static final int TASK_TYPE_REGISTER = 6;
    public static final int TASK_TYPE_UPGRADE_DECKS = 7;

    private static Context sContext;

    private static Connection sInstance;
    private TaskListener mListener;

    public static final int RETURN_TYPE_OUT_OF_MEMORY = -1;

    public static final String CONFLICT_RESOLUTION = "ConflictResolutionRequired";


    private static Connection launchConnectionTask(TaskListener listener, Payload data) {

        if (!isOnline()) {
            data.success = false;
            listener.onDisconnected();
            return null;
        }

        try {
            if ((sInstance != null) && (sInstance.getStatus() != AsyncTask.Status.FINISHED)) {
                sInstance.get();
            }
        } catch (Exception e) {
            e.printStackTrace();
        }

        sInstance = new Connection();
        sInstance.mListener = listener;

        sInstance.execute(data);
        return sInstance;
    }


    /*
     * Runs on GUI thread
     */
    @Override
    protected void onPreExecute() {
        if (mListener != null) {
            mListener.onPreExecute();
        }
    }


    /*
     * Runs on GUI thread
     */
    @Override
    protected void onPostExecute(Payload data) {
        if (mListener != null) {
            mListener.onPostExecute(data);
        }
    }


    /*
     * Runs on GUI thread
     */
    @Override
    protected void onProgressUpdate(Object... values) {
        if (mListener != null) {
            mListener.onProgressUpdate(values);
        }
    }


    public static Connection login(TaskListener listener, Payload data) {
        data.taskType = TASK_TYPE_LOGIN;
        return launchConnectionTask(listener, data);
    }


    public static Connection register(TaskListener listener, Payload data) {
        data.taskType = TASK_TYPE_REGISTER;
        return launchConnectionTask(listener, data);
    }


    public static Connection getSharedDecks(TaskListener listener, Payload data) {
        data.taskType = TASK_TYPE_GET_SHARED_DECKS;
        return launchConnectionTask(listener, data);
    }


    public static Connection getPersonalDecks(TaskListener listener, Payload data) {
        data.taskType = TASK_TYPE_GET_PERSONAL_DECKS;
        return launchConnectionTask(listener, data);
    }


    public static Connection sync(TaskListener listener, Payload data) {
        data.taskType = TASK_TYPE_SYNC;
        return launchConnectionTask(listener, data);
    }


    public static Connection sendFeedback(TaskListener listener, Payload data) {
        data.taskType = TASK_TYPE_SEND_CRASH_REPORT;
        return launchConnectionTask(listener, data);
    }


    public static Connection downloadMissingMedia(TaskListener listener, Payload data) {
        data.taskType = TASK_TYPE_DOWNLOAD_MEDIA;
        return launchConnectionTask(listener, data);
    }


    public static Connection upgradeDecks(TaskListener listener, Payload data) {
        data.taskType = TASK_TYPE_UPGRADE_DECKS;
        return launchConnectionTask(listener, data);
    }


    @Override
    protected Payload doInBackground(Payload... params) {
        if (params.length != 1)
            throw new IllegalArgumentException();
        return doOneInBackground(params[0]);
    }


    private Payload doOneInBackground(Payload data) {
        switch (data.taskType) {
            case TASK_TYPE_LOGIN:
                return doInBackgroundLogin(data);

            case TASK_TYPE_REGISTER:
                return doInBackgroundRegister(data);

                // case TASK_TYPE_GET_SHARED_DECKS:
                // return doInBackgroundGetSharedDecks(data);
                //
                // case TASK_TYPE_GET_PERSONAL_DECKS:
                // return doInBackgroundGetPersonalDecks(data);
                //
                // case TASK_TYPE_SYNC_ALL_DECKS:
                // return doInBackgroundSyncAllDecks(data);

            case TASK_TYPE_SYNC:
                return doInBackgroundSync(data);

            case TASK_TYPE_SEND_CRASH_REPORT:
                return doInBackgroundSendFeedback(data);

            case TASK_TYPE_DOWNLOAD_MEDIA:
                return doInBackgroundDownloadMissingMedia(data);

            case TASK_TYPE_UPGRADE_DECKS:
                return doInBackgroundUpgradeDecks(data);

            default:
                return null;
        }
    }


    private Payload doInBackgroundLogin(Payload data) {
        String username = (String) data.data[0];
        String password = (String) data.data[1];
        BasicHttpSyncer server = new RemoteServer(this, null);
        HttpResponse ret = server.hostKey(username, password);
        String hostkey = null;
        boolean valid = false;
        if (ret != null) {
            data.returnType = ret.getStatusLine().getStatusCode();
            Log.i(AnkiDroidApp.TAG, "doInBackgroundLogin - response from server: " + data.returnType + " ("
                    + ret.getStatusLine().getReasonPhrase() + ")");
            if (data.returnType == 200) {
                try {
                    JSONObject jo = (new JSONObject(server.stream2String(ret.getEntity().getContent())));
                    hostkey = jo.getString("key");
                    valid = (hostkey != null) && (hostkey.length() > 0);
                } catch (JSONException e) {
                    valid = false;
                } catch (IllegalStateException e) {
                    throw new RuntimeException(e);
                } catch (IOException e) {
                    throw new RuntimeException(e);
                }
            }
        } else {
            Log.e(AnkiDroidApp.TAG, "doInBackgroundLogin - empty response from server");
        }
        if (valid) {
            data.success = true;
            data.data = new String[] { username, hostkey };
        } else {
            data.success = false;
        }
        return data;
    }


    private Payload doInBackgroundUpgradeDecks(Payload data) {
        String path = (String) data.data[0];
        File ankiDir = new File(path);
        if (!ankiDir.isDirectory()) {
            data.success = false;
            data.data = new Object[] { "wrong anki directory" };
            return data;
        }
        // step 1: gather all .anki files into a zip, without media.
        // we must store them as 1.anki, 2.anki and provide a map so we don't run into
        // encoding issues with the zip file.
        File[] fileList = ankiDir.listFiles(new OldAnkiDeckFilter());
        JSONObject map = new JSONObject();
        byte[] buf = new byte[1024];
        String zipFilename = path + "/upload.zip";
        String colFilename = path + "/collection.anki2";
        try {
            ZipOutputStream zos = new ZipOutputStream(new FileOutputStream(zipFilename));
            int n = 1;
            for (File f : fileList) {
                String deckPath = f.getAbsolutePath();
                // set journal mode to delete
                try {
                    AnkiDb d = AnkiDatabaseManager.getDatabase(deckPath);
                    d.queryString("PRAGMA journal_mode = DELETE");
                } finally {
                    AnkiDatabaseManager.closeDatabase(deckPath);
                }
                // zip file
                String tmpName = n + ".anki";
                FileInputStream in = new FileInputStream(deckPath);
                ZipEntry ze = new ZipEntry(tmpName);
                zos.putNextEntry(ze);
                int len;
                while ((len = in.read(buf)) >= 0) {
                    zos.write(buf, 0, len);
                }
                zos.closeEntry();
                map.put(tmpName, f.getName());
                n++;
            }
            ZipEntry ze = new ZipEntry("map.json");
            zos.putNextEntry(ze);
            InputStream in = new ByteArrayInputStream(map.toString().getBytes("UTF-8"));
            int len;
            while ((len = in.read(buf)) >= 0) {
                zos.write(buf, 0, len);
            }
            zos.closeEntry();
            zos.close();
        } catch (FileNotFoundException e) {
            throw new RuntimeException(e);
        } catch (IOException e) {
            throw new RuntimeException(e);
        } catch (JSONException e) {
            throw new RuntimeException(e);
        }
        File zipFile = new File(zipFilename);
        // step 1.1: if it's over 50MB compressed, it must be upgraded by the user
        if (zipFile.length() > 50 * 1024 * 1024) {
            data.success = false;
            data.data = new Object[] { "more than 50 mb, please upgrade via desktop" };
            return data;
        }
        // step 2: upload zip file to upgrade service and get token
        BasicHttpSyncer h = new BasicHttpSyncer(null, null);
        // note: server doesn't expect it to be gzip compressed, because the zip file is compressed
        publishProgress(new Object[] { R.string.upgrade_decks_upload });
        try {
            HttpResponse resp = h.req("upgrade/upload", new FileInputStream(zipFile), 0, false);
            if (resp == null) {
                data.success = false;
                data.data = new Object[] { "error when uploading" };
                return data;
            }
            String result = h.stream2String(resp.getEntity().getContent());
            String key;
            if (result.startsWith("ok:")) {
                key = result.split(":")[1];
            } else {
                data.success = false;
                data.data = new Object[] { "error when uploading" };
                return data;
            }
            while (true) {
                result = h.stream2String(h.req("upgrade/status?key=" + key).getEntity().getContent());
                if (result.equals("error")) {
                    data.success = false;
                    data.data = new Object[] { "error" };
                    return data;
                } else if (result.startsWith("waiting:")) {
                    publishProgress(new Object[] { R.string.upgrade_decks_upload, result.split(":")[1] });
                } else if (result.equals("upgrading")) {
                    publishProgress(new Object[] { R.string.upgrade_decks_upgrade_started });
                } else if (result.equals("ready")) {
                    break;
                } else {
                    data.success = false;
                    data.data = new Object[] { "error" };
                    return data;
                }
                Thread.sleep(1000);
            }
            // step 4: fetch upgraded file. this will return the .anki2 file directly, with
            // gzip compression if the client says it can handle it
            publishProgress(new Object[] { R.string.upgrade_decks_downloading });
            resp = h.req("upgrade/download?key=" + key);
            if (resp == null) {
                data.success = false;
                data.data = new Object[] { "error downloading file" };
                return data;
            }
            // step 5: check the received file is valid
            InputStream cont = resp.getEntity().getContent();
            if (!h.writeToFile(cont, colFilename)) {
                data.success = false;
                data.data = new Object[] { "error writing on the sd card" };
                (new File(colFilename)).delete();
                return data;
            }
            // check the received file is ok
            publishProgress(new Object[] { R.string.sync_check_download_file });
            publishProgress(R.string.sync_check_download_file);
            try {
                AnkiDb d = AnkiDatabaseManager.getDatabase(colFilename);
                if (!d.queryString("PRAGMA integrity_check").equalsIgnoreCase("ok")) {
                    data.success = false;
                    data.data = new Object[] { "downloaded file was corrupt" };
                    return data;
                }
            } finally {
                AnkiDatabaseManager.closeDatabase(colFilename);
            }
            Collection col = AnkiDroidApp.openCollection(colFilename);
            ArrayList<String> decks = col.getDecks().allNames(false);
            ArrayList<String> failed = new ArrayList<String>();
            ArrayList<File> mediaDirs = new ArrayList<File>();
            for (File f : fileList) {
                String name = f.getName().replaceFirst("\\.anki$", "");
                if (!decks.contains(name)) {
                    failed.add(name);
                } else {
                    mediaDirs.add(new File(f.getAbsolutePath().replaceFirst("\\.anki$", ".media")));
                }
            }
            File newMediaDir = new File(col.getMedia().getDir());
            AnkiDroidApp.closeCollection(false);

            // step 6. move media files to new media directory
            publishProgress(new Object[] { R.string.upgrade_decks_media });
            ArrayList<String> failedMedia = new ArrayList<String>();
            File curMediaDir = null;
            for ( File mediaDir : mediaDirs) {
                curMediaDir = mediaDir;
                // Check if media directory exists and is local
                if (!curMediaDir.exists() || !curMediaDir.isDirectory()) {
                    // If not try finding it in dropbox 1.2.x
                    curMediaDir = new File(AnkiDroidApp.getDropboxDir(), mediaDir.getName());
                    if (!curMediaDir.exists() || !curMediaDir.isDirectory()) {
                        // No media for this deck
                        continue;
                    }
                }
                // Found media dir, copy files
                for (File m : curMediaDir.listFiles()) {
                    try {
                        Utils.copyFile(m, new File(newMediaDir, m.getName()));
                    } catch (IOException e) {
                        failedMedia.add(curMediaDir.getName().replaceFirst("\\.media$", ".anki"));
                        break;
                    }
                }
            }
<<<<<<< HEAD
            AnkiDroidApp.closeCollection(false);
            data.data = new Object[] { failed };
=======

            data.data = new Object[] { failed, failedMedia, newMediaDir.getAbsolutePath()};
>>>>>>> f4530ec7
            data.success = true;
            return data;
        } catch (FileNotFoundException e) {
            throw new RuntimeException(e);
        } catch (InterruptedException e) {
            throw new RuntimeException(e);
        } catch (IllegalStateException e) {
            throw new RuntimeException(e);
        } catch (IOException e) {
            throw new RuntimeException(e);
        } finally {
            (new File(zipFilename)).delete();
        }
    }


    private Payload doInBackgroundRegister(Payload data) {
        String username = (String) data.data[0];
        String password = (String) data.data[1];
        BasicHttpSyncer server = new RemoteServer(this, null);
        HttpResponse ret = server.register(username, password);
        String hostkey = null;
        boolean valid = false;
        String status = null;
        if (ret != null) {
            data.returnType = ret.getStatusLine().getStatusCode();
            if (data.returnType == 200) {
                try {
                    JSONObject jo = (new JSONObject(server.stream2String(ret.getEntity().getContent())));
                    status = jo.getString("status");
                    if (status.equals("ok")) {
                        hostkey = jo.getString("hkey");
                        valid = (hostkey != null) && (hostkey.length() > 0);
                    }
                } catch (JSONException e) {
                } catch (IllegalStateException e) {
                    throw new RuntimeException(e);
                } catch (IOException e) {
                    throw new RuntimeException(e);
                }
            }
        }
        if (valid) {
            data.success = true;
            data.data = new String[] { username, hostkey };
        } else {
            data.success = false;
            data.data = new String[] { status != null ? status : AnkiDroidApp.getAppResources().getString(R.string.connection_error_message)};
        }
        return data;
    }


    private Payload doInBackgroundSync(Payload data) {
        // for for doInBackgroundLoadDeckCounts if any
        DeckTask.waitToFinish();

        String hkey = (String) data.data[0];
        boolean media = (Boolean) data.data[1];
        String conflictResolution = (String) data.data[2];
        int mediaUsn = (Integer) data.data[3];

        boolean colCorruptFullSync = false;
        Collection col = AnkiDroidApp.getCol();
        if (col == null) {
        	if (conflictResolution != null && conflictResolution.equals("download")) {
        		colCorruptFullSync = true;
        	} else {
                data.success = false;
                data.result = new Object[] { "genericError" };
                return data;
        	}
        }
        String path = AnkiDroidApp.getCollectionPath();

        BasicHttpSyncer server = new RemoteServer(this, hkey);
        Syncer client = new Syncer(col, server);

        // run sync and check state
        boolean noChanges = false;
        if (conflictResolution == null) {
            Log.i(AnkiDroidApp.TAG, "Sync - starting sync");
            publishProgress(R.string.sync_prepare_syncing);
            Object[] ret = client.sync(this);
            mediaUsn = client.getmMediaUsn();
            if (ret == null) {
                data.success = false;
                data.result = new Object[] { "genericError" };
                return data;
            }
            String retCode = (String) ret[0];
            if (!retCode.equals("noChanges") && !retCode.equals("success")) {
                data.success = false;
                data.result = ret;
                // note mediaUSN for later
                data.data = new Object[] { mediaUsn };
                return data;
            }
            // save and note success state
            col.save();
            if (retCode.equals("noChanges")) {
                // publishProgress(R.string.sync_no_changes_message);
                noChanges = true;
            } else {
                // publishProgress(R.string.sync_database_success);
            }
        } else {
            try {
                server = new FullSyncer(col, hkey, this);
                if (conflictResolution.equals("upload")) {
                    Log.i(AnkiDroidApp.TAG, "Sync - fullsync - upload collection");
                    publishProgress(R.string.sync_preparing_full_sync_message);
                    Object[] ret = server.upload();
                    if (ret == null) {
                        data.success = false;
                        data.result = new Object[] { "genericError" };
                        AnkiDroidApp.openCollection(path);
                        return data;
                    }
                    if (!((String) ret[0]).equals(BasicHttpSyncer.ANKIWEB_STATUS_OK)) {
                        data.success = false;
                        data.result = ret;
                        AnkiDroidApp.openCollection(path);
                        return data;
                    }
                } else if (conflictResolution.equals("download")) {
                    Log.i(AnkiDroidApp.TAG, "Sync - fullsync - download collection");
                    publishProgress(R.string.sync_downloading_message);
                    Object[] ret = server.download();
                    if (ret == null) {
                        data.success = false;
                        data.result = new Object[] { "genericError" };
                        AnkiDroidApp.openCollection(path);
                        return data;
                    }
                    if (!((String) ret[0]).equals("success")) {
                        data.success = false;
                        data.result = ret;
                        if (!colCorruptFullSync) {
                            AnkiDroidApp.openCollection(path);                        	
                        }
                        return data;
                    }
                }
                col = AnkiDroidApp.openCollection(path);
            } catch (RuntimeException e) {
    			AnkiDroidApp.saveExceptionReportFile(e, "doInBackgroundSync-fullSync");
                data.success = false;
                data.result = new Object[]{"IOException"};
                data.data = new Object[] { mediaUsn };
                return data;
            }
        }

        // clear undo to avoid non syncing orphans (because undo resets usn too 
        if (!noChanges) {
        	col.clearUndo();
        }

        // then move on to media sync
        boolean noMediaChanges = false;
        String mediaError = null;
        if (media) {
            server = new RemoteMediaServer(hkey, this);
            MediaSyncer mediaClient = new MediaSyncer(col, (RemoteMediaServer) server);
            String ret;
            try {
                ret = mediaClient.sync(mediaUsn, this);
                if (ret == null) {
                    mediaError = AnkiDroidApp.getAppResources().getString(R.string.sync_media_error);
                } else {
                    if (ret.equals("noChanges")) {
                        publishProgress(R.string.sync_media_no_changes);
                        noMediaChanges = true;
                    } if (ret.equals("sanityFailed")) {
                        mediaError = AnkiDroidApp.getAppResources().getString(R.string.sync_media_sanity_failed);
                    } else {
                        publishProgress(R.string.sync_media_success);
                    }
                }
            } catch (RuntimeException e) {
               AnkiDroidApp.saveExceptionReportFile(e, "doInBackgroundSync-mediaSync");
               mediaError = e.getLocalizedMessage();
            }
        }
        if (noChanges && noMediaChanges) {
            data.success = false;
            data.result = new Object[] { "noChanges" };
            return data;
        } else {
            data.success = true;
            TreeSet<Object[]> decks = col.getSched().deckDueTree(Sched.DECK_INFORMATION_SIMPLE_COUNTS);
            int[] counts = new int[] { 0, 0, 0 };
            for (Object[] deck : decks) {
                if (((String[]) deck[0]).length == 1) {
                    counts[0] += (Integer) deck[2];
                    counts[1] += (Integer) deck[3];
                    counts[2] += (Integer) deck[4];
                }
            }
            data.result = decks;
            data.data = new Object[] { conflictResolution, col, col.getSched().eta(counts), col.cardCount(), mediaError };
            return data;
        }
    }

    

    public void publishProgress(int id) {
        super.publishProgress(id);
    }


    public void publishProgress(int id, long up, long down) {
        super.publishProgress(id, up, down);
    }


    private Payload doInBackgroundSendFeedback(Payload data) {
        Log.i(AnkiDroidApp.TAG, "doInBackgroundSendFeedback");
        String feedbackUrl = (String) data.data[0];
        String errorUrl = (String) data.data[1];
        String feedback = (String) data.data[2];
        ArrayList<HashMap<String, String>> errors = (ArrayList<HashMap<String, String>>) data.data[3];
        String groupId = ((Long) data.data[4]).toString();
        Application app = (Application) data.data[5];
        boolean deleteAfterSending = (Boolean) data.data[6];

        String postType = null;
        if (feedback.length() > 0) {
            if (errors.size() > 0) {
                postType = Feedback.TYPE_ERROR_FEEDBACK;
            } else {
                postType = Feedback.TYPE_FEEDBACK;
            }
            publishProgress(postType, 0, Feedback.STATE_UPLOADING);
            Payload reply = Feedback.postFeedback(feedbackUrl, postType, feedback, groupId, 0, null);
            if (reply.success) {
                publishProgress(postType, 0, Feedback.STATE_SUCCESSFUL, reply.returnType, reply.result);
            } else {
                publishProgress(postType, 0, Feedback.STATE_FAILED, reply.returnType, reply.result);
            }
        }

        for (int i = 0; i < errors.size(); i++) {
            HashMap<String, String> error = errors.get(i);
            if (error.containsKey("state") && error.get("state").equals(Feedback.STATE_WAITING)) {
                postType = Feedback.TYPE_STACKTRACE;
                publishProgress(postType, i, Feedback.STATE_UPLOADING);
                Payload reply = Feedback.postFeedback(errorUrl, postType, error.get("filename"), groupId, i, app);
                if (reply.success) {
                    publishProgress(postType, i, Feedback.STATE_SUCCESSFUL, reply.returnType, reply.result);
                } else {
                    publishProgress(postType, i, Feedback.STATE_FAILED, reply.returnType, reply.result);
                }
                if (deleteAfterSending && (reply.success || reply.returnType == 200)) {
                    File file = new File(app.getFilesDir() + "/" + error.get("filename"));
                    file.delete();
                }
            }
        }

        app = null;

        return data;
    }


    /**
     * Downloads any missing media files according to the mediaURL deckvar.
     * 
     * @param data
     * @return The return type contains data.resultType and an array of Integer in data.data. data.data[0] is the number
     *         of total missing media, data.data[1] is the number of downloaded ones.
     */
    private Payload doInBackgroundDownloadMissingMedia(Payload data) {
        Log.i(AnkiDroidApp.TAG, "DownloadMissingMedia");
        HashMap<String, String> missingPaths = new HashMap<String, String>();
        HashMap<String, String> missingSums = new HashMap<String, String>();

        Decks deck = (Decks) data.data[0];
        data.result = deck; // pass it to the return object so we close the deck in the deck picker
        String syncName = "";// deck.getDeckName();

        data.success = false;
        data.data = new Object[] { 0, 0, 0 };
        // if (!deck.hasKey("mediaURL")) {
        // data.success = true;
        // return data;
        // }
        String urlbase = "";// deck.getVar("mediaURL");
        if (urlbase.equals("")) {
            data.success = true;
            return data;
        }

        String mdir = "";// deck.mediaDir(true);
        int totalMissing = 0;
        int missing = 0;
        int grabbed = 0;

        Cursor cursor = null;
        try {
            cursor = null;// deck.getDB().getDatabase().rawQuery("SELECT filename, originalPath FROM media", null);
            String path = null;
            String f = null;
            while (cursor.moveToNext()) {
                f = cursor.getString(0);
                path = mdir + "/" + f;
                File file = new File(path);
                if (!file.exists()) {
                    missingPaths.put(f, path);
                    missingSums.put(f, cursor.getString(1));
                    Log.i(AnkiDroidApp.TAG, "Missing file: " + f);
                }
            }
        } finally {
            if (cursor != null) {
                cursor.close();
            }
        }

        totalMissing = missingPaths.size();
        data.data[0] = new Integer(totalMissing);
        if (totalMissing == 0) {
            data.success = true;
            return data;
        }
        publishProgress(Boolean.FALSE, new Integer(totalMissing), new Integer(0), syncName);

        URL url = null;
        HttpURLConnection connection = null;
        String path = null;
        String sum = null;
        int readbytes = 0;
        byte[] buf = new byte[4096];
        for (String file : missingPaths.keySet()) {

            try {
                android.net.Uri uri = android.net.Uri.parse(Uri.encode(urlbase, ":/@%") + Uri.encode(file));
                url = new URI(uri.toString()).toURL();
                connection = (HttpURLConnection) url.openConnection();
                connection.connect();
                if (connection.getResponseCode() == 200) {
                    path = missingPaths.get(file);
                    InputStream is = connection.getInputStream();
                    BufferedInputStream bis = new BufferedInputStream(is, 4096);
                    FileOutputStream fos = new FileOutputStream(path);
                    while ((readbytes = bis.read(buf, 0, 4096)) != -1) {
                        fos.write(buf, 0, readbytes);
                        Log.i(AnkiDroidApp.TAG, "Downloaded " + readbytes + " file: " + path);
                    }
                    fos.close();

                    // Verify with checksum
                    sum = missingSums.get(file);
                    if (true) {// sum.equals("") || sum.equals(Utils.fileChecksum(path))) {
                        grabbed++;
                    } else {
                        // Download corrupted, delete file
                        Log.i(AnkiDroidApp.TAG, "Downloaded media file " + path + " failed checksum.");
                        File f = new File(path);
                        f.delete();
                        missing++;
                    }
                } else {
                    Log.e(AnkiDroidApp.TAG, "Connection error (" + connection.getResponseCode()
                            + ") while retrieving media file " + urlbase + file);
                    Log.e(AnkiDroidApp.TAG, "Connection message: " + connection.getResponseMessage());
                    if (missingSums.get(file).equals("")) {
                        // Ignore and keep going
                        missing++;
                    } else {
                        data.success = false;
                        data.data = new Object[] { file };
                        return data;
                    }
                }
                connection.disconnect();
            } catch (URISyntaxException e) {
                Log.e(AnkiDroidApp.TAG, Log.getStackTraceString(e));
            } catch (MalformedURLException e) {
                Log.e(AnkiDroidApp.TAG, Log.getStackTraceString(e));
                Log.e(AnkiDroidApp.TAG, "MalformedURLException while download media file " + path);
                if (missingSums.get(file).equals("")) {
                    // Ignore and keep going
                    missing++;
                } else {
                    data.success = false;
                    data.data = new Object[] { file };
                    return data;
                }
            } catch (IOException e) {
                Log.e(AnkiDroidApp.TAG, Log.getStackTraceString(e));
                Log.e(AnkiDroidApp.TAG, "IOException while download media file " + path);
                if (missingSums.get(file).equals("")) {
                    // Ignore and keep going
                    missing++;
                } else {
                    data.success = false;
                    data.data = new Object[] { file };
                    return data;
                }
            } finally {
                if (connection != null) {
                    connection.disconnect();
                }
            }
            publishProgress(Boolean.TRUE, new Integer(totalMissing), new Integer(grabbed + missing), syncName);
        }

        data.data[1] = new Integer(grabbed);
        data.data[2] = new Integer(missing);
        data.success = true;
        return data;
    }


    public static boolean isOnline() {
        ConnectivityManager cm = (ConnectivityManager) sContext.getSystemService(Context.CONNECTIVITY_SERVICE);

        if (cm.getActiveNetworkInfo() != null) {
            return cm.getActiveNetworkInfo().isConnectedOrConnecting();
        } else {
            return false;
        }
    }


    public static void setContext(Context applicationContext) {
        sContext = applicationContext;
    }

    public static interface TaskListener {
        public void onPreExecute();


        public void onProgressUpdate(Object... values);


        public void onPostExecute(Payload data);


        public void onDisconnected();
    }

    public static class Payload {
        public int taskType;
        public Object[] data;
        public Object result;
        public boolean success;
        public int returnType;
        public Exception exception;


        public Payload() {
            data = null;
            success = true;
        }


        public Payload(Object[] data) {
            this.data = data;
            success = true;
        }


        public Payload(int taskType, Object[] data) {
            this.taskType = taskType;
            this.data = data;
            success = true;
        }
    }

    // public static void cancelGetSharedDecks() {
    // HttpSyncer.resetSharedDecks();
    // sInstance.cancel(true);
    // }

    // private Payload doInBackgroundGetSharedDecks(Payload data) {
    // // DeckManager.closeMainDeck();
    // try {
    // data.result = HttpSyncer.getSharedDecks();
    // } catch (OutOfMemoryError e) {
    // data.success = false;
    // data.returnType = RETURN_TYPE_OUT_OF_MEMORY;
    // Log.e(AnkiDroidApp.TAG, "doInBackgroundGetSharedDecks: OutOfMemoryError: " + e);
    // } catch (Exception e) {
    // data.success = false;
    // data.exception = e;
    // Log.e(AnkiDroidApp.TAG, "doInBackgroundGetSharedDecks - Error getting shared decks = " + e.getMessage());
    // Log.e(AnkiDroidApp.TAG, Log.getStackTraceString(e));
    // }
    // return data;
    // }
    //
    //
    // private Payload doInBackgroundGetPersonalDecks(Payload data) {
    // Resources res = sContext.getResources();
    // // DeckManager.closeMainDeck();
    // try {
    // String username = (String) data.data[0];
    // String password = (String) data.data[1];
    // HttpSyncer server = new HttpSyncer(username, password);
    //
    // int connectResult = server.connect(false);
    // if (connectResult != HttpSyncer.LOGIN_OK) {
    // if (connectResult == HttpSyncer.LOGIN_INVALID_USER_PASS) {
    // data.result = res.getString(R.string.invalid_username_password);
    // } else if (connectResult == HttpSyncer.LOGIN_OLD_VERSION) {
    // data.result = String.format(res.getString(R.string.sync_log_old_version),
    // res.getString(R.string.link_ankidroid));
    // } else if (connectResult == HttpSyncer.LOGIN_TOO_BUSY) {
    // data.result = res.getString(R.string.sync_too_busy);
    // } else {
    // data.result = res.getString(R.string.login_generic_error);
    // }
    // data.success = false;
    // return data;
    // }
    //
    // data.result = server.getPersonalDecks();
    // } catch (Exception e) {
    // data.success = false;
    // data.result = null;
    // data.exception = e;
    // Log.e(AnkiDroidApp.TAG, "doInBackgroundGetPersonalDecks - Error getting personal decks = " + e.getMessage());
    // Log.e(AnkiDroidApp.TAG, Log.getStackTraceString(e));
    // }
    // return data;
    // }

    public static final class OldAnkiDeckFilter implements FileFilter {
        @Override
        public boolean accept(File pathname) {
            if (pathname.isFile() && pathname.getName().endsWith(".anki")) {
                return true;
            }
            return false;
        }
    }
}<|MERGE_RESOLUTION|>--- conflicted
+++ resolved
@@ -445,13 +445,8 @@
                     }
                 }
             }
-<<<<<<< HEAD
-            AnkiDroidApp.closeCollection(false);
-            data.data = new Object[] { failed };
-=======
 
             data.data = new Object[] { failed, failedMedia, newMediaDir.getAbsolutePath()};
->>>>>>> f4530ec7
             data.success = true;
             return data;
         } catch (FileNotFoundException e) {
