--- conflicted
+++ resolved
@@ -114,13 +114,9 @@
 	*/
     private static final int PREFERENCES_UPDATE = 0;
     private static final int CREATE_DECK = 1;
-<<<<<<< HEAD
-    private static final int REPORT_FEEDBACK = 2;
-=======
     private static final int DOWNLOAD_PERSONAL_DECK = 2;
     private static final int DOWNLOAD_SHARED_DECK = 3;
-
->>>>>>> 22c7182d
+    private static final int REPORT_FEEDBACK = 2;
 
 	private DeckPicker mSelf;
 
