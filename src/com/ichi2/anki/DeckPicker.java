--- conflicted
+++ resolved
@@ -721,11 +721,8 @@
 						int dueCards = deck.getDueCount();
 						int totalCards = deck.getCardCount();
 						int newCards = deck.getNewCountToday();
-<<<<<<< HEAD
-=======
 						int totalNewCards = deck.getNewCount();
 						int matureCards = deck.getMatureCardCount();
->>>>>>> c6ce0779
 						String upgradeNotes = Deck.upgradeNotesToMessages(deck, getResources());
 						deck.closeDeck();
 
