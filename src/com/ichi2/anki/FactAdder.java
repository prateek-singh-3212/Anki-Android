--- conflicted
+++ resolved
@@ -12,15 +12,8 @@
  * this program.  If not, see <http://www.gnu.org/licenses/>.                           *
  ****************************************************************************************/
 
-<<<<<<< HEAD
 package com.ichi2.anki;
 
-=======
-import java.util.ArrayList;
-import java.util.HashMap;
-import java.util.LinkedList;
-import java.util.TreeMap;
->>>>>>> 961ff4fc
 import android.app.Activity;
 import android.app.AlertDialog;
 import android.app.Dialog;
@@ -35,31 +28,25 @@
 import android.widget.Button;
 import android.widget.EditText;
 import android.widget.LinearLayout;
-<<<<<<< HEAD
+import android.widget.TextView;
 
 import java.util.ArrayList;
 import java.util.HashMap;
-
-
-
-=======
-import android.widget.TextView;
-import com.ichi2.anki.Model;
->>>>>>> 961ff4fc
+import java.util.LinkedList;
+import java.util.TreeMap;
+
 /**
  * Allows the user to add a fact. A card is a presentation of a fact, and has two sides: a question and an answer. Any
  * number of fields can appear on each side. When you add a fact to Anki, cards which show that fact are generated. Some
  * models generate one card, others generate more than one.
- *
+ * 
  * @see http://ichi2.net/anki/wiki/KeyTermsAndConcepts#Cards
  */
-
 public class FactAdder extends Activity {
 
     private static final int DIALOG_MODEL_SELECT = 0;
 
     /**
-<<<<<<< HEAD
      * Broadcast that informs us when the sd card is about to be unmounted
      */
     private BroadcastReceiver mUnmountReceiver = null;
@@ -71,23 +58,12 @@
     private Button mCloseButton;
     private Button mModelButton;
 
+    private Deck deck;
     private Long mCurrentSelectedModelId;
 
-
-=======
-	 * Broadcast that informs us when the sd card is about to be unmounted
-	 */
-	private BroadcastReceiver mUnmountReceiver = null;
-	
-    private LinearLayout mFieldsLayoutContainer;
-    HashMap<Long, Model> models;
     private LinkedList<FieldEditText> mEditFields;
-    Deck deck;
-    private Button addButton, closeButton, modelButton;
-    static final int DIALOG_MODEL_SELECT = 0;
-
-    private Long currentSelectedModelId;
->>>>>>> 961ff4fc
+
+
     @Override
     protected void onCreate(Bundle savedInstanceState) {
         super.onCreate(savedInstanceState);
@@ -95,43 +71,24 @@
         registerExternalStorageListener();
 
         setContentView(R.layout.fact_adder);
-<<<<<<< HEAD
 
         mFieldsLayoutContainer = (LinearLayout) findViewById(R.id.FactAdderEditFieldsLayout);
 
         mAddButton = (Button) findViewById(R.id.FactAdderAddButton);
         mCloseButton = (Button) findViewById(R.id.FactAdderCloseButton);
         mModelButton = (Button) findViewById(R.id.FactAdderModelButton);
-        Deck deck = AnkiDroidApp.deck();
+        deck = AnkiDroidApp.deck();
 
         mModels = Model.getModels(deck);
         mCurrentSelectedModelId = deck.getCurrentModelId();
         mModelButton.setText(mModels.get(mCurrentSelectedModelId).getName());
+        populateEditFields();
         mAddButton.setOnClickListener(new View.OnClickListener() {
 
             public void onClick(View v) {
 
-=======
-        
-        mFieldsLayoutContainer = (LinearLayout) findViewById(R.id.FactAdderEditFieldsLayout);
-        
-        addButton = (Button) findViewById(R.id.FactAdderAddButton);
-        closeButton = (Button) findViewById(R.id.FactAdderCloseButton);
-        modelButton = (Button) findViewById(R.id.FactAdderModelButton);
-        deck = AnkiDroidApp.deck();
-        
-        
-        models=Model.getModels(deck);
-        currentSelectedModelId=deck.currentModelId;
-        modelButton.setText(models.get(currentSelectedModelId).name);
-        populateEditFields();
-        addButton.setOnClickListener(new View.OnClickListener() 
-        {
-
-            public void onClick(View v) {
-            	Fact f = deck.newFact();
-            	Log.i("Debug",Long.toString(f.id));
->>>>>>> 961ff4fc
+                Fact f = deck.newFact();
+                Log.i("Debug", Long.toString(f.getId()));
                 setResult(RESULT_OK);
                 finish();
             }
@@ -141,11 +98,7 @@
         mModelButton.setOnClickListener(new View.OnClickListener() {
 
             public void onClick(View v) {
-<<<<<<< HEAD
-
-=======
-            	
->>>>>>> 961ff4fc
+
                 showDialog(DIALOG_MODEL_SELECT);
             }
 
@@ -169,9 +122,9 @@
             unregisterReceiver(mUnmountReceiver);
         }
     }
-<<<<<<< HEAD
-
-
+
+
+    @Override
     protected Dialog onCreateDialog(int id) {
         Dialog dialog;
 
@@ -198,66 +151,29 @@
                     public void onClick(DialogInterface dialog, int item) {
                         mCurrentSelectedModelId = dialogIds.get(item);
                         mModelButton.setText(mModels.get(mCurrentSelectedModelId).getName());
-                        Log.i("Debug: id: ", dialogIds.get(item).toString());
                     }
                 });
                 AlertDialog alert = builder.create();
                 return alert;
             default:
                 dialog = null;
-=======
-	
-    private void populateEditFields(){
-    	FieldModel mFieldModel;
+        }
+        return dialog;
+    }
+
+
+    private void populateEditFields() {
+        FieldModel mFieldModel;
         mEditFields = new LinkedList<FieldEditText>();
-        TreeMap<Long,FieldModel> fields = models.get(currentSelectedModelId).getFieldModels();
-        for (Long i:fields.keySet()){
-    		mFieldModel=fields.get(i);
+        TreeMap<Long, FieldModel> fields = mModels.get(mCurrentSelectedModelId).getFieldModels();
+        for (Long i : fields.keySet()) {
+            mFieldModel = fields.get(i);
             FieldEditText newTextbox = new FieldEditText(this, mFieldModel);
             TextView label = newTextbox.getLabel();
             mEditFields.add(newTextbox);
             mFieldsLayoutContainer.addView(label);
             mFieldsLayoutContainer.addView(newTextbox);
-    	}
-
-    }
-    
-    protected Dialog onCreateDialog(int id) {
-        Dialog dialog;
-        
-        switch(id) {
-        case DIALOG_MODEL_SELECT:
-        	ArrayList<CharSequence> dialogItems=new ArrayList<CharSequence>();
-        	// Use this array to know which ID is associated with each Item(name)
-        	final ArrayList<Long> dialogIds=new ArrayList<Long>();
-        	
-        	Model mModel;
-
-        	
-        	AlertDialog.Builder builder = new AlertDialog.Builder(this);
-        	builder.setTitle("Select Model:");
-        	for (Long i:models.keySet()){
-        		mModel=models.get(i);
-        		dialogItems.add(mModel.name);
-        		dialogIds.add(i);
-        	}
-        	// Convert to Array
-        	CharSequence items[] = new CharSequence[dialogItems.size()];
-        	dialogItems.toArray(items);
-        	
-        	builder.setItems(items, new DialogInterface.OnClickListener() {
-        	    public void onClick(DialogInterface dialog, int item) {
-        	    	currentSelectedModelId=dialogIds.get(item);
-        	        modelButton.setText(models.get(currentSelectedModelId).name);
-        	    }
-        	});
-        	AlertDialog alert = builder.create();
-            return alert;
-        default:
-            dialog = null;
->>>>>>> 961ff4fc
-        }
-        return dialog;
+        }
     }
 
 
@@ -288,11 +204,10 @@
         finish();
     }
 
-<<<<<<< HEAD
-=======
     private class FieldEditText extends EditText {
 
         FieldModel pairFieldModel;
+
 
         public FieldEditText(Context context, FieldModel pairFieldModel) {
             super(context);
@@ -303,10 +218,9 @@
 
         public TextView getLabel() {
             TextView label = new TextView(this.getContext());
-            label.setText(pairFieldModel.name);
+            label.setText(pairFieldModel.getName());
             return label;
         }
 
     }
->>>>>>> 961ff4fc
 }