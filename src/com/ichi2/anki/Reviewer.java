--- conflicted
+++ resolved
@@ -139,20 +139,17 @@
     private static final int MENU_UNDO = 6;
     private static final int MENU_REDO = 7;
 
-<<<<<<< HEAD
     public static final int EASE_FAILED = 1;
     public static final int EASE_HARD = 2;
     public static final int EASE_MID = 3;
     public static final int EASE_EASY = 4;
 
-=======
     /** Zeemote messages */
     private static final int MSG_ZEEMOTE_BUTTON_A = 0x110;
     private static final int MSG_ZEEMOTE_BUTTON_B = MSG_ZEEMOTE_BUTTON_A+1;
     private static final int MSG_ZEEMOTE_BUTTON_C = MSG_ZEEMOTE_BUTTON_A+2;
     private static final int MSG_ZEEMOTE_BUTTON_D = MSG_ZEEMOTE_BUTTON_A+3;
     
->>>>>>> 16011759
     /** Regex pattern used in removing tags from text before diff */
     private static final Pattern sSpanPattern = Pattern.compile("</?span[^>]*>");
     private static final Pattern sBrPattern = Pattern.compile("<br\\s?/?>");
@@ -208,12 +205,8 @@
     private boolean mPrefTextSelection;
     private boolean mPrefFullscreenReview;
     private boolean mshowNextReviewTime;
-<<<<<<< HEAD
     private boolean mZoomEnabled;
-=======
-    private boolean mZoomEnabled;    
     private boolean mZeemoteEnabled;    
->>>>>>> 16011759
     private boolean mPrefUseRubySupport; // Parse for ruby annotations
     private String mDeckFilename;
     private int mPrefHideQuestionInAnswer; // Hide the question when showing the
@@ -225,22 +218,15 @@
     private boolean mShakeEnabled = false;
     private int mShakeIntensity;
     private boolean mShakeActionStarted = false;
-<<<<<<< HEAD
-    private boolean mPrefFixHebrew; // Apply manual RTL for hebrew text - bug in
-    // Android WebView
-=======
     private boolean mPrefFixHebrew; // Apply manual RTL for hebrew text - bug in Android WebView
     private boolean mPrefFixArabic;
->>>>>>> 16011759
+    // Android WebView
     private boolean mSpeakText;
     private boolean mPlaySoundsAtStart;
     private boolean mInvertedColors = false;
     private boolean mIsLastCard = false;
     private boolean mShowProgressBars;
-<<<<<<< HEAD
-=======
     private boolean mPrefUseTimer;
->>>>>>> 16011759
 
     private boolean mIsDictionaryAvailable;
     private boolean mIsSelecting = false;
@@ -305,23 +291,15 @@
 
     private int mNextTimeTextColor;
     private int mNextTimeTextRecomColor;
-<<<<<<< HEAD
-
-=======
+
     private int mForegroundColor;
-    
->>>>>>> 16011759
+
     private int mButtonHeight = 0;
 
     private boolean mConfigurationChanged = false;
     private int mShowChosenAnswerLength = 2000;
-<<<<<<< HEAD
 
     private boolean mShowCongrats = false;
-=======
-    
-	private boolean mShowCongrats = false;
->>>>>>> 16011759
 
     private int mStatisticBarsMax;
     private int mStatisticBarsHeight;
@@ -346,7 +324,6 @@
     /**
      * Gesture Allocation
      */
-<<<<<<< HEAD
     private int mGestureSwipeUp;
     private int mGestureSwipeDown;
     private int mGestureSwipeLeft;
@@ -375,42 +352,12 @@
     private static final int GESTURE_DELETE = 14;
     private static final int GESTURE_CLEAR_WHITEBOARD = 15;
     private static final int GESTURE_EXIT = 16;
-=======
- 	private int mGestureSwipeUp;
- 	private int mGestureSwipeDown;
- 	private int mGestureSwipeLeft;
- 	private int mGestureSwipeRight;
- 	private int mGestureShake;
- 	private int mGestureDoubleTap;
- 	private int mGestureTapLeft;
- 	private int mGestureTapRight;
- 	private int mGestureTapTop;
- 	private int mGestureTapBottom;
-
- 	private static final int GESTURE_NOTHING = 0;
- 	private static final int GESTURE_ANSWER_EASE1 = 1;
- 	private static final int GESTURE_ANSWER_EASE2 = 2;
- 	private static final int GESTURE_ANSWER_EASE3 = 3;
- 	private static final int GESTURE_ANSWER_EASE4 = 4;
- 	private static final int GESTURE_ANSWER_RECOMMENDED = 5;
- 	private static final int GESTURE_ANSWER_BETTER_THAN_RECOMMENDED = 6;
- 	private static final int GESTURE_UNDO = 7;
- 	private static final int GESTURE_REDO = 8;
- 	private static final int GESTURE_EDIT = 9;
- 	private static final int GESTURE_MARK = 10;
- 	private static final int GESTURE_LOOKUP = 11;
- 	private static final int GESTURE_BURY= 12;
- 	private static final int GESTURE_SUSPEND = 13;
- 	private static final int GESTURE_DELETE = 14;
- 	private static final int GESTURE_CLEAR_WHITEBOARD = 15;
- 	private static final int GESTURE_EXIT = 16;
 
  	/**
  	 * Zeemote controller
  	 */
  	//Controller controller = null;
  	ControllerAndroidUi controllerUi;
->>>>>>> 16011759
 
     private int zEase;
     
@@ -687,20 +634,11 @@
 
     private Handler mTimerHandler = new Handler();
 
-<<<<<<< HEAD
     private Runnable removeChosenAnswerText = new Runnable() {
         public void run() {
             mChosenAnswer.setText("");
             setDueMessage();
         }
-=======
-    private Runnable removeChosenAnswerText=new Runnable() {
-    	public void run() {
-    		mChosenAnswer.setText("");
-    		mChosenAnswer.setTextColor(mForegroundColor);
-    		setDueMessage();
-    	}
->>>>>>> 16011759
     };
     
     //Zeemote handler
@@ -744,12 +682,7 @@
 	};
 	private int mWaitSecond;
 
-<<<<<<< HEAD
-
-=======
-    
-    
->>>>>>> 16011759
+
     // ----------------------------------------------------------------------------
     // ANDROID METHODS
     // ----------------------------------------------------------------------------
@@ -899,7 +832,6 @@
 
     @Override
     protected void onResume() {
-<<<<<<< HEAD
         super.onResume();
         if (mShakeEnabled) {
             mSensorManager.registerListener(mSensorListener,
@@ -911,24 +843,11 @@
         if (mPrefTimer && mSavedTimer != 0) {
             mCardTimer.setBase(SystemClock.elapsedRealtime() - mSavedTimer);
             mCardTimer.start();
-        }
-=======
-      super.onResume();
-      if (mShakeEnabled) {
-          mSensorManager.registerListener(mSensorListener, mSensorManager.getDefaultSensor(Sensor.TYPE_ACCELEROMETER), SensorManager.SENSOR_DELAY_NORMAL);    	  
-      }
-      if (mCurrentCard != null) {
-          mCurrentCard.resumeTimer();          
-      }
-      if (mPrefTimer && mSavedTimer != 0) {
-          mCardTimer.setBase(SystemClock.elapsedRealtime() - mSavedTimer);
-          mCardTimer.start();
       }
       if (AnkiDroidApp.zeemoteController() != null) {
     	  Log.d("Zeemote","Adding listener in onResume");
     	  AnkiDroidApp.zeemoteController().addButtonListener(this);
-      }
->>>>>>> 16011759
+        }
     }
 
 
@@ -1323,7 +1242,6 @@
                             lookupLeo(language, mClipboard.getText());
                             mClipboard.setText("");
                             return true;
-<<<<<<< HEAD
                         }
                     }
                     final CharSequence[] items = { "Englisch", "Französisch", "Spanisch", "Italienisch", "Chinesisch",
@@ -1340,31 +1258,6 @@
                     });
                     AlertDialog alert = builder.create();
                     alert.show();
-=======
-                		}                    			
-            		}
-            		final CharSequence[] items = {"Englisch", "Franz√∂sisch", "Spanisch", "Italienisch", "Chinesisch", "Russisch"};
-            		AlertDialog.Builder builder = new AlertDialog.Builder(this);
-            		builder.setTitle("\"" + mClipboard.getText() + "\" nachschlagen");
-            		builder.setItems(items, new DialogInterface.OnClickListener() {
-            			public void onClick(DialogInterface dialog, int item) {
-            				String language = itemValues[item].toString();
-            				Intent leoSearchIntent = new Intent(mDictionaryAction, Uri.parse("http://pda.leo.org/?lp=" + language + "de&search=" + mClipboard.getText()));
-            				startActivity(leoSearchIntent);
-            				mClipboard.setText("");
-            				storeLanguage(language, MetaDB.LANGUAGE_UNDEFINED);
-            			}
-            		});
-            		AlertDialog alert = builder.create();
-            		alert.show();
-            		return true;
-                case DICTIONARY_LEO_APP:
-                    Intent leoSearchIntent = new Intent(mDictionaryAction);
-                    leoSearchIntent.putExtra(Intent.EXTRA_TEXT, mClipboard.getText());
-                    leoSearchIntent.setComponent(new ComponentName("org.leo.android.dict", "org.leo.android.dict.LeoDict"));
-                    startActivity(leoSearchIntent);
-                    mClipboard.setText("");
->>>>>>> 16011759
                     return true;
                 case DICTIONARY_COLORDICT:
                     Intent colordictSearchIntent = new Intent(mDictionaryAction);
@@ -1402,7 +1295,6 @@
     private void answerCard(int ease) {
         mIsSelecting = false;
         Deck deck = AnkiDroidApp.deck();
-<<<<<<< HEAD
         mChosenAnswer.setText("\u2022");
         switch (ease) {
             case EASE_FAILED:
@@ -1430,33 +1322,6 @@
         mTimerHandler.postDelayed(removeChosenAnswerText, mShowChosenAnswerLength);
         Sound.stopSounds();
         mCurrentEase = ease;
-=======
-    	switch (ease) {
-    		case Card.EASE_FAILED:
-    		    mChosenAnswer.setText("\u2022");
-    		    mChosenAnswer.setTextColor(mNext1.getTextColors());
-    	    	if ((deck.getDueCount() + deck.getNewCountToday()) == 1) {
-    	    		mIsLastCard = true;
-                }
-    			break;
-    		case Card.EASE_HARD:
-                mChosenAnswer.setText("\u2022\u2022");
-                mChosenAnswer.setTextColor(mNext2.getTextColors());
-    			break;
-    		case Card.EASE_MID:
-                mChosenAnswer.setText("\u2022\u2022\u2022");
-                mChosenAnswer.setTextColor(mNext3.getTextColors());
-    			break;
-    		case Card.EASE_EASY:
-                mChosenAnswer.setText("\u2022\u2022\u2022\u2022");
-                mChosenAnswer.setTextColor(mNext4.getTextColors());
-    			break;
-    	}
-    	mTimerHandler.removeCallbacks(removeChosenAnswerText);
-    	mTimerHandler.postDelayed(removeChosenAnswerText, mShowChosenAnswerLength);
-    	Sound.stopSounds();
-    	mCurrentEase = ease;
->>>>>>> 16011759
         // Increment number reps counter
         mSessionCurrReps++;
         DeckTask.launchDeckTask(DeckTask.TASK_TYPE_ANSWER_CARD, mAnswerCardHandler, new DeckTask.TaskData(mCurrentEase,
@@ -1486,13 +1351,8 @@
 
         // Initialize swipe
         gestureDetector = new GestureDetector(new MyGestureDetector());
-<<<<<<< HEAD
 
         // initialise shake detection
-=======
-        
-        // Initialize shake detection
->>>>>>> 16011759
         if (mShakeEnabled) {
             mSensorManager = (SensorManager) getSystemService(Context.SENSOR_SERVICE);
             mSensorManager.registerListener(mSensorListener,
@@ -1579,12 +1439,9 @@
         }
         mAnswerField = (EditText) findViewById(R.id.answer_field);
 
-<<<<<<< HEAD
         mNextTimeTextColor = getResources().getColor(R.color.next_time_usual_color);
         mNextTimeTextRecomColor = getResources().getColor(R.color.next_time_recommended_color);
 
-=======
->>>>>>> 16011759
         if (mInvertedColors) {
             invertColors();
         } else {
@@ -1743,12 +1600,8 @@
         mPrefFullscreenReview = preferences.getBoolean("fullscreenReview", true);
         mshowNextReviewTime = preferences.getBoolean("showNextReviewTime", true);
         mZoomEnabled = preferences.getBoolean("zoom", false);
-<<<<<<< HEAD
         mDisplayFontSize = preferences.getInt("relativeDisplayFontSize", 100);
-=======
         mZeemoteEnabled = preferences.getBoolean("zeemote", false);
-        mDisplayFontSize = preferences.getInt("relativeDisplayFontSize", CardModel.DEFAULT_FONT_SIZE_RATIO);
->>>>>>> 16011759
         mRelativeButtonSize = preferences.getInt("answerButtonSize", 100);
         mPrefHideQuestionInAnswer = Integer.parseInt(preferences.getString("hideQuestionInAnswer", Integer
                 .toString(HQIA_DO_SHOW)));
@@ -1959,13 +1812,8 @@
             mAnswerField.setVisibility(View.GONE);
             if (mCurrentCard != null) {
                 // Obtain the user answer and the correct answer
-<<<<<<< HEAD
                 String userAnswer = mAnswerField.getText().toString();
                 Matcher matcher = sSpanPattern.matcher(Utils.stripHTMLMedia(mCurrentCard.getAnswer()));
-=======
-                String userAnswer = mAnswerField.getText().toString();         
-                Matcher matcher = sSpanPattern.matcher(Utils.stripHTMLMedia(answer));
->>>>>>> 16011759
                 String correctAnswer = matcher.replaceAll("");
                 matcher = sBrPattern.matcher(correctAnswer);
                 correctAnswer = matcher.replaceAll("\n");
@@ -2040,29 +1888,6 @@
         String question = "";
         String answer = "";
         if (isQuestionDisplayed()) {
-<<<<<<< HEAD
-            if (sDisplayAnswer && (questionStartsAt != -1)) {
-                content = Sound.parseSounds(baseUrl, content.substring(0, questionStartsAt), mSpeakText,
-                        MetaDB.LANGUAGE_QUESTION)
-                        + Sound.parseSounds(baseUrl, content.substring(questionStartsAt, content.length()), mSpeakText,
-                                MetaDB.LANGUAGE_ANSWER);
-            } else {
-                content = Sound.parseSounds(baseUrl, content.substring(0, content.length() - 5), mSpeakText,
-                        MetaDB.LANGUAGE_QUESTION)
-                        + "<hr/>";
-            }
-        } else {
-            int qa = MetaDB.LANGUAGE_QUESTION;
-            if (sDisplayAnswer) {
-                qa = MetaDB.LANGUAGE_ANSWER;
-            }
-            content = Sound.parseSounds(baseUrl, content, mSpeakText, qa);
-        }
-
-        // Parse out the LaTeX images
-        // content = LaTeX.parseLaTeX(AnkiDroidApp.deck(), content);
-
-=======
         	if (sDisplayAnswer && (questionStartsAt != -1)) {
         		question = Sound.parseSounds(baseUrl, content.substring(0, questionStartsAt), mSpeakText, MetaDB.LANGUAGE_QUESTION);
         		answer = Sound.parseSounds(baseUrl, content.substring(questionStartsAt, content.length()), mSpeakText, MetaDB.LANGUAGE_ANSWER);
@@ -2081,7 +1906,6 @@
         question = LaTeX.parseLaTeX(AnkiDroidApp.deck(), question);
         answer = LaTeX.parseLaTeX(AnkiDroidApp.deck(), answer);
 
-       
         // If ruby annotation support is activated, then parse and handle:
         // Strip kanji in question, add furigana in answer
         if (mPrefUseRubySupport && isJapaneseModel) {
@@ -2089,8 +1913,7 @@
         } else {
         	content = question + answer;
         }
-        
->>>>>>> 16011759
+
         // In order to display the bold style correctly, we have to change
         // font-weight to 700
         content = content.replace("font-weight:600;", "font-weight:700;");
