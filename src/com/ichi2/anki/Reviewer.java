--- conflicted
+++ resolved
@@ -27,11 +27,8 @@
 import java.util.Locale;
 import java.util.regex.Matcher;
 import java.util.regex.Pattern;
-<<<<<<< HEAD
-=======
 
 import android.app.Activity;
->>>>>>> 100ede37
 import android.app.Dialog;
 import android.content.BroadcastReceiver;
 import android.content.Context;
@@ -94,9 +91,6 @@
 import com.ichi2.anim.ActivityTransitionAnimation;
 import com.ichi2.anim.Animation3D;
 import com.ichi2.anim.ViewAnimation;
-<<<<<<< HEAD
-import com.ichi2.compat.Compat;
-=======
 import com.ichi2.async.DeckTask;
 import com.ichi2.async.DeckTask.TaskData;
 import com.ichi2.libanki.Card;
@@ -105,7 +99,6 @@
 import com.ichi2.libanki.Sched;
 import com.ichi2.libanki.Sound;
 import com.ichi2.libanki.Utils;
->>>>>>> 100ede37
 import com.ichi2.themes.StyledDialog;
 import com.ichi2.themes.StyledProgressDialog;
 import com.ichi2.themes.Themes;
@@ -119,14 +112,9 @@
 import com.zeemote.zc.util.JoystickToButtonAdapter;
 
 import org.amr.arabic.ArabicUtilities;
-<<<<<<< HEAD
-
-public class Reviewer extends AnkiActivity implements IButtonListener{
-=======
 import org.json.JSONException;
 
 public class Reviewer extends Activity implements IButtonListener{
->>>>>>> 100ede37
     /**
      * Result codes that are returned when this activity finishes.
      */
@@ -243,6 +231,7 @@
     private boolean mPrefFullscreenReview;
     private boolean mshowNextReviewTime;
     private boolean mZoomEnabled;    
+//    private boolean mZeemoteEnabled;    
     private boolean mPrefUseRubySupport; // Parse for ruby annotations
     private String mCollectionFilename;
     private int mRelativeButtonSize;
@@ -398,8 +387,8 @@
  	private static final int GESTURE_CLEAR_WHITEBOARD = 15;
  	private static final int GESTURE_EXIT = 16;
 
- 	private Spanned mCardContent = new SpannedString("");
- 	private String mBaseUrl = "";
+ 	private Spanned mCardContent;
+ 	private String mBaseUrl;
 
  	private static final int ANIMATION_NO_ANIMATION = 0;
  	private static final int ANIMATION_TURN = 1;
@@ -425,31 +414,6 @@
  	 * Zeemote controller
  	 */
 	protected JoystickToButtonAdapter adapter;
-	private int mZeemoteA;
-	private int mZeemoteB;
-	private int mZeemoteC;
-	private int mZeemoteD;
-	private int mZeemoteUp;
-	private int mZeemoteDown;
-	private int mZeemoteLeft;
-	private int mZeemoteRight;
-	private boolean mZeemoteShowAnswer;
-	
-	private static final int ZEEMOTE_ACTION_NONE = 0;
-	private static final int ZEEMOTE_ACTION_SHOW_ANSWER = 1;
-	private static final int ZEEMOTE_ACTION_ANSWER1 = 2;
-	private static final int ZEEMOTE_ACTION_ANSWER2 = 3;
-	private static final int ZEEMOTE_ACTION_ANSWER3 = 4;
-	private static final int ZEEMOTE_ACTION_ANSWER4 = 5;
-	private static final int ZEEMOTE_ACTION_ANSWER_RECOMMENDED = 6;
-	private static final int ZEEMOTE_ACTION_ANSWER_BETTER = 7;
-	private static final int ZEEMOTE_ACTION_UNDO = 8;
-	private static final int ZEEMOTE_ACTION_REDO = 9;
-	private static final int ZEEMOTE_ACTION_MARK = 10;
-	private static final int ZEEMOTE_ACTION_BURY = 11;
-	private static final int ZEEMOTE_ACTION_SUSPEND = 12;
-	private static final int ZEEMOTE_ACTION_EXIT = 13;
-	private static final int ZEEMOTE_ACTION_PLAY = 14;
 
 //    private int zEase;
     
@@ -462,8 +426,6 @@
     /** The class attribute of the comparedField for formatting */
     private String comparedFieldClass = null;
 
-    /** Used to perform operation in a platform specific way. */
-    private Compat mCompat;
 
     // ----------------------------------------------------------------------------
     // LISTENERS
@@ -643,15 +605,10 @@
 
         @Override
         public void onProgressUpdate(DeckTask.TaskData... values) {
-<<<<<<< HEAD
-            mCurrentCard = values[0].getCard();
-            mCompat.invalidateOptionsMenu(Reviewer.this);
-=======
         	updateMenuItems();
             if (mProgressDialog.isShowing()) {
                 mProgressDialog.dismiss();            	
             }
->>>>>>> 100ede37
         }
 
 
@@ -698,10 +655,6 @@
         @Override
         public void onProgressUpdate(DeckTask.TaskData... values) {
             mCurrentCard = values[0].getCard();
-<<<<<<< HEAD
-            mCompat.invalidateOptionsMenu(Reviewer.this);
-            int showQuestion = values[0].getInt();
-=======
         	if (mCurrentCard == null) {
                 // If the card is null means that there are no more cards scheduled for review.
         		mNoMoreCards = true;
@@ -710,7 +663,6 @@
         		setOutAnimation(false);
         		return;
         	}
->>>>>>> 100ede37
             if (mPrefWhiteboard) {
                 mWhiteboard.clear();
             }
@@ -868,19 +820,7 @@
             if (mProgressDialog != null && mProgressDialog.isShowing()) {
             	mProgressDialog.dismiss();
             }
-<<<<<<< HEAD
-            if (mShowCongrats) {
-            	finishWithAnimation(ActivityTransitionAnimation.FADE);
-            } else {
-            	finishWithAnimation(ActivityTransitionAnimation.RIGHT);
-            }
-        }
-        @Override
-        public void onProgressUpdate(DeckTask.TaskData... values) {
-            // Pass
-=======
             mInAnswer = false;
->>>>>>> 100ede37
         }
     };
 
@@ -932,25 +872,11 @@
     	}
     };
     
-    
-    
     //Zeemote handler
 	Handler ZeemoteHandler = new Handler() {
 		public void handleMessage(Message msg){
 			switch(msg.what){
 			case MSG_ZEEMOTE_STICK_UP:
-<<<<<<< HEAD
-				executeZeemoteCommand(mZeemoteUp);
-				break;
-			case MSG_ZEEMOTE_STICK_DOWN:
-				executeZeemoteCommand(mZeemoteDown);
-				break;
-			case MSG_ZEEMOTE_STICK_LEFT:
-				executeZeemoteCommand(mZeemoteLeft);
-				break;
-			case MSG_ZEEMOTE_STICK_RIGHT:
-				executeZeemoteCommand(mZeemoteRight);
-=======
 				if (sDisplayAnswer) {
    						answerCard(EASE_EASY);
 					} 			
@@ -969,27 +895,25 @@
 				if (sDisplayAnswer) {
    						answerCard(EASE_MID);
 					} 			
->>>>>>> 100ede37
 				break;
 			case MSG_ZEEMOTE_BUTTON_A:
-				executeZeemoteCommand(mZeemoteA);
+                playSounds();
                 break;
+
 			case MSG_ZEEMOTE_BUTTON_B:
-				executeZeemoteCommand(mZeemoteB);
+				closeReviewer(RESULT_DEFAULT, false);
 				break;
 			case MSG_ZEEMOTE_BUTTON_C:
-<<<<<<< HEAD
-				executeZeemoteCommand(mZeemoteC);
-=======
 //				if (DeckManager.getMainDeck().undoAvailable()){
 //            	setNextCardAnimation(true);
 //            	DeckTask.launchDeckTask(DeckTask.TASK_TYPE_UNDO, mUpdateCardHandler, new DeckTask.TaskData(UPDATE_CARD_SHOW_QUESTION,
 //                        DeckManager.getMainDeck(), mCurrentCard.getId(), false));
 //				}
->>>>>>> 100ede37
 				break;
 			case MSG_ZEEMOTE_BUTTON_D:
-				executeZeemoteCommand(mZeemoteD);
+				if (!sDisplayAnswer) {
+						displayCardAnswer(); 
+					}				
 				break;
 			}
 			super.handleMessage(msg);
@@ -1076,13 +1000,8 @@
             mSessionCurrReps = 0;
 
             // Initialize text-to-speech. This is an asynchronous operation.
-<<<<<<< HEAD
-            if (mSpeakText && AnkiDroidApp.isDonutOrLater()) {
-            	ReadText.initializeTts(this, mDeckFilename);
-=======
             if (mSpeakText && Integer.valueOf(android.os.Build.VERSION.SDK) > 3) {
                 ReadText.initializeTts(this, mCollectionFilename);
->>>>>>> 100ede37
             }
 
             // Get last whiteboard state
@@ -1200,13 +1119,8 @@
         if (mUnmountReceiver != null) {
             unregisterReceiver(mUnmountReceiver);
         }
-<<<<<<< HEAD
         if (mSpeakText && AnkiDroidApp.isDonutOrLater()) {
             ReadText.releaseTts();        	
-=======
-        if (mSpeakText && Integer.valueOf(android.os.Build.VERSION.SDK) > 3) {
-            ReadText.releaseTts();
->>>>>>> 100ede37
         }
     }
 
@@ -1434,39 +1348,6 @@
         return mClipboard.getText();
     }
 
-<<<<<<< HEAD
-
-    @Override
-    public boolean onPrepareOptionsMenu(Menu menu) {
-        MenuItem item = menu.findItem(MENU_MARK);
-        // No options menu while the card is loading.
-        if (mCurrentCard == null) {
-        	return false;
-        }
-        if (mCurrentCard.isMarked()){
-            item.setTitle(R.string.menu_marked);
-            item.setIcon(R.drawable.ic_menu_star_on);
-        } else {
-            item.setTitle(R.string.menu_mark_card);
-            item.setIcon(R.drawable.ic_menu_star_off);
-        }
-        if (mPrefTextSelection) {
-            item = menu.findItem(MENU_SEARCH);
-            if (clipboardHasText()) {
-            	item.setTitle(Lookup.getSearchStringTitle());
-        		item.setEnabled(Lookup.isAvailable());
-            } else {
-            	item.setTitle(getResources().getString(R.string.menu_select));
-        		item.setEnabled(true);
-            }
-        }
-        menu.findItem(MENU_UNDO).setEnabled(DeckManager.getMainDeck().undoAvailable());
-        menu.findItem(MENU_REDO).setEnabled(DeckManager.getMainDeck().redoAvailable());
-        return true;
-    }
-
-
-=======
 //    @Override
 //    public boolean onPrepareOptionsMenu(Menu menu) {
 //        MenuItem item = menu.findItem(MENU_MARK);
@@ -1539,7 +1420,6 @@
     }
 
 
->>>>>>> 100ede37
     /** Handles item selections. */
     @Override
     public boolean onOptionsItemSelected(MenuItem item) {
@@ -1722,13 +1602,8 @@
 
 
     private void finishNoStorageAvailable() {
-<<<<<<< HEAD
-    	Reviewer.this.setResult(StudyOptions.CONTENT_NO_EXTERNAL_STORAGE);
-    	finishWithoutAnimation();
-=======
     	Reviewer.this.setResult(DeckPicker.RESULT_MEDIA_EJECTED);
     	finish();
->>>>>>> 100ede37
     }
 
 
@@ -1741,16 +1616,8 @@
             Intent editCard = new Intent(Reviewer.this, CardEditor.class);
             editCard.putExtra(CardEditor.EXTRA_CALLER, CardEditor.CALLER_REVIEWER);
         	sEditorCard = mCurrentCard;
-<<<<<<< HEAD
         	setOutAnimation(true);
             startActivityForResultWithAnimation(editCard, EDIT_CURRENT_CARD, ActivityTransitionAnimation.LEFT);
-=======
-        	setOutAnimation(false);
-            startActivityForResult(editCard, EDIT_CURRENT_CARD);
-            if (Integer.valueOf(android.os.Build.VERSION.SDK) > 4) {
-                ActivityTransitionAnimation.slide(Reviewer.this, ActivityTransitionAnimation.LEFT);
-            }
->>>>>>> 100ede37
             return true;
         }
     }
@@ -2035,24 +1902,6 @@
 			}
         	
         });
-        if (mButtonHeight == 0 && mRelativeButtonSize != 100) {
-            mButtonHeight = mFlipCard.getHeight() * mRelativeButtonSize / 100;
-            mFlipCard.setHeight(mButtonHeight);
-            mEase1.setHeight(mButtonHeight);
-            mEase2.setHeight(mButtonHeight);
-            mEase3.setHeight(mButtonHeight);
-            mEase4.setHeight(mButtonHeight);
-        }
-
-        if (mButtonHeight == 0 && mRelativeButtonSize != 100) {
-            mButtonHeight = mFlipCard.getHeight() * mRelativeButtonSize / 100;
-            mFlipCard.setHeight(mButtonHeight);
-            mEase1.setHeight(mButtonHeight);
-            mEase2.setHeight(mButtonHeight);
-            mEase3.setHeight(mButtonHeight);
-            mEase4.setHeight(mButtonHeight);
-        }
-
         initControls();
     }
 
@@ -2116,89 +1965,6 @@
     }
 
 
-<<<<<<< HEAD
-    private boolean[] postAnswerCard(DeckTask.TaskData... values) {
-        Resources res = getResources();
-        boolean sessionComplete = false;
-        boolean noMoreCards = false;
-
-        // if in background, actualise widget
-    	if (mInBackground) {
-    		updateBigWidget(false);
-        }
-
-        // Check to see if session rep or time limit has been reached
-        Deck deck = DeckManager.getMainDeck();
-        if (deck == null) {
-        	return new boolean[] {false, false};
-        }
-        long sessionRepLimit = deck.getSessionRepLimit();
-        long sessionTime = deck.getSessionTimeLimit();
-        String sessionMessage = null;
-        String leechMessage;
-        Log.i(AnkiDroidApp.TAG, "reviewer leech flag: " + values[0].isPreviousCardLeech() + " " + values[0].isPreviousCardSuspended());
-
-        if (values[0].isPreviousCardLeech()) {
-            if (values[0].isPreviousCardSuspended()) {
-                leechMessage = res.getString(R.string.leech_suspend_notification);
-            } else {
-                leechMessage = res.getString(R.string.leech_notification);
-            }
-            Themes.showThemedToast(Reviewer.this, leechMessage, true);
-        }
-
-        if ((sessionRepLimit > 0) && (mSessionCurrReps >= sessionRepLimit)) {
-        	sessionComplete = true;
-            sessionMessage = res.getString(R.string.session_question_limit_reached);
-        } else if ((sessionTime > 0) && (System.currentTimeMillis() >= mSessionTimeLimit)) {
-            // session time limit reached, flag for halt once async task has completed.
-        	sessionComplete = true;
-            sessionMessage = res.getString(R.string.session_time_limit_reached);
-        } else if (mIsLastCard) {
-        	noMoreCards = true;
-            mProgressDialog = StyledProgressDialog.show(Reviewer.this, "", getResources()
-                    .getString(R.string.saving_changes), true);
-            setOutAnimation(true);
-        } else {
-            // session limits not reached, show next card
-        	mCurrentCard = values[0].getCard();
-            mCompat.invalidateOptionsMenu(Reviewer.this);
-
-            // If the card is null means that there are no more cards scheduled for review.
-            if (mCurrentCard == null) {
-            	noMoreCards = true;
-                mProgressDialog = StyledProgressDialog.show(Reviewer.this, "", getResources()
-                        .getString(R.string.saving_changes), true);
-                setOutAnimation(false);
-                return new boolean[] {sessionComplete, noMoreCards};
-            }
-
-            // Start reviewing next card
-            if (mPrefWriteAnswers) { //only bother query deck if needed
-            	String[] answer = mCurrentCard.getComparedFieldAnswer();
-            	comparedFieldAnswer = answer[0];
-            	comparedFieldClass = answer[1];
-            } else {
-            	comparedFieldAnswer = null;
-            }
-            Reviewer.this.setProgressBarIndeterminateVisibility(false);
-            // Reviewer.this.enableControls();
-            Reviewer.this.unblockControls();
-            Reviewer.this.displayCardQuestion();
-        }
-        if (mChosenAnswer.getText().equals("")) {
-            setDueMessage();
-        }
-        // Show a message to user if a session limit has been reached.
-        if (sessionMessage != null) {
-        	Themes.showThemedToast(Reviewer.this, sessionMessage, true);
-        }
-        return new boolean[] {sessionComplete, noMoreCards};
-    }
-
-
-=======
->>>>>>> 100ede37
     private void showEaseButtons() {
         Resources res = getResources();
 
@@ -2342,12 +2108,8 @@
         mPrefFullscreenReview = preferences.getBoolean("fullscreenReview", false);
         mshowNextReviewTime = preferences.getBoolean("showNextReviewTime", true);
         mZoomEnabled = preferences.getBoolean("zoom", false);
-<<<<<<< HEAD
-        mDisplayFontSize = preferences.getInt("relativeDisplayFontSize", CardModel.DEFAULT_FONT_SIZE_RATIO);
-=======
 //        mZeemoteEnabled = preferences.getBoolean("zeemote", false);
         mDisplayFontSize = preferences.getInt("relativeDisplayFontSize", 100);//Card.DEFAULT_FONT_SIZE_RATIO);
->>>>>>> 100ede37
         mRelativeButtonSize = preferences.getInt("answerButtonSize", 100);
         mInputWorkaround = preferences.getBoolean("inputWorkaround", false);
         mPrefFixHebrew = preferences.getBoolean("fixHebrewText", false);
@@ -2516,8 +2278,8 @@
             if (mPrefTimer) {
                 mCardTimer.stop();
             }
-            if (mFlipCardLayout.isEnabled() == true && mFlipCardLayout.getVisibility() == View.VISIBLE) {
-            	mFlipCardLayout.performClick();
+            if (mFlipCardLayout.isEnabled() == true && mFlipCardLayout.getVisibility() == View.VISIBLE && !mIsAnswering) {
+		mFlipCardLayout.performClick();
             }
         }
     };
@@ -2526,10 +2288,13 @@
     private void displayCardQuestion() {
         sDisplayAnswer = false;
 
-        // If the user want to show answer automatically
-        if (mPrefUseTimer) {
-            mTimeoutHandler.removeCallbacks(mShowAnswerTask);
-            mTimeoutHandler.postDelayed(mShowAnswerTask, mWaitAnswerSecond * 1000  );
+        if (mButtonHeight == 0 && mRelativeButtonSize != 100) {
+        	mButtonHeight = mFlipCard.getHeight() * mRelativeButtonSize / 100;
+        	mFlipCard.setHeight(mButtonHeight);
+        	mEase1.setHeight(mButtonHeight);
+        	mEase2.setHeight(mButtonHeight);
+        	mEase3.setHeight(mButtonHeight);
+        	mEase4.setHeight(mButtonHeight);        	
         }
 
         String question = mCurrentCard.getQuestion(mSimpleInterface);
@@ -2562,30 +2327,24 @@
 
             displayString = enrichWithQADiv(question, false);
 
-<<<<<<< HEAD
             if (mSpeakText && AnkiDroidApp.isDonutOrLater()) {
                 ReadText.setLanguageInformation(Model.getModel(DeckManager.getMainDeck(), mCurrentCard.getCardModelId(), false).getId(), mCurrentCard.getCardModelId());          
             }
-=======
-//            if (mSpeakText && Integer.valueOf(android.os.Build.VERSION.SDK) > 3) {
-////                ReadText.setLanguageInformation(Models.getModel(DeckManager.getMainDeck(), mCurrentCard.getCardModelId(), false).getId(), mCurrentCard.getCardModelId());          
-//            }
->>>>>>> 100ede37
         }
 
         updateCard(displayString);
         hideEaseButtons();
+
+        // If the user want to show answer automatically
+        if (mPrefUseTimer) {
+            mTimeoutHandler.removeCallbacks(mShowAnswerTask);
+            mTimeoutHandler.postDelayed(mShowAnswerTask, mWaitAnswerSecond * 1000  );            
+        }
     }
 
 
     private void displayCardAnswer() {
         Log.i(AnkiDroidApp.TAG, "displayCardAnswer");
-
-        // If the user want to show next question automatically
-        if (mPrefUseTimer) {
-            mTimeoutHandler.removeCallbacks(mShowQuestionTask);
-            mTimeoutHandler.postDelayed(mShowQuestionTask, mWaitQuestionSecond * 1000  );            
-        }
 
         // prevent answering (by e.g. gestures) before card is loaded
         if (mCurrentCard == null) {
@@ -2652,6 +2411,12 @@
         mIsSelecting = false;
         updateCard(displayString);
         showEaseButtons();
+
+        // If the user want to show next question automatically
+        if (mPrefUseTimer) {
+            mTimeoutHandler.removeCallbacks(mShowQuestionTask);
+            mTimeoutHandler.postDelayed(mShowQuestionTask, mWaitQuestionSecond * 1000  );            
+        }
     }
 
 
@@ -2688,14 +2453,10 @@
         	mCard.getSettings().setDefaultFontSize(calculateDynamicFontSize(content));
         }
 
-        Log.i(AnkiDroidApp.TAG, "Initial content card = \n" + content);
+        // Log.i(AnkiDroidApp.TAG, "Initial content card = \n" + content);
         // content = Image.parseImages(deckFilename, content);
-<<<<<<< HEAD
-        Log.i(AnkiDroidApp.TAG, "content after parsing images = \n" + content);
-=======
         // Log.i(AnkiDroidApp.TAG, "content after parsing images = \n" +
         // content);
->>>>>>> 100ede37
 
         // don't play question sound again when displaying answer
         int questionStartsAt = content.indexOf("<a name=\"question\"></a><hr/>");
@@ -2747,7 +2508,7 @@
         }
 
         mCardContent = new SpannedString(mCardTemplate.replace("::content::", content).replace("::style::", style.toString()));
-        Log.i(AnkiDroidApp.TAG, "card html = \n" + card);
+        // Log.i(AnkiDroidApp.TAG, "card html = \n" + card);
         Log.i(AnkiDroidApp.TAG, "base url = " + mBaseUrl );
 
     	fillFlashcard(mShowAnimations);
@@ -2934,7 +2695,8 @@
      * <p>
      * Custom fonts live in fonts directory in the directory used to store decks.
      * <p>
-     * Each font is mapped to the font family by the same name as the name of the font fint without the extension.
+     * Each font is mapped to the font family by the same name as the name of the font fint without
+     * the extension.
      */
     private String getCustomFontsStyle() {
       StringBuilder builder = new StringBuilder();
@@ -3197,39 +2959,6 @@
         mFlipCardLayout.setEnabled(false);
         mTouchLayer.setVisibility(View.INVISIBLE);
 
-<<<<<<< HEAD
-        if (animationDisabled()) {
-        	// Do nothing, better no animation on E-Ink display
-        } else {
-        	switch (mCurrentEase) {
-            	case Card.EASE_FAILED:
-            		mEase1Layout.setClickable(false);
-            		mEase2Layout.setEnabled(false);
-            		mEase3Layout.setEnabled(false);
-            		mEase4Layout.setEnabled(false);
-            		break;
-
-            	case Card.EASE_HARD:
-            		mEase1Layout.setEnabled(false);
-            		mEase2Layout.setClickable(false);
-            		mEase3Layout.setEnabled(false);
-            		mEase4Layout.setEnabled(false);
-            		break;
-
-            	case Card.EASE_MID:
-            		mEase1Layout.setEnabled(false);
-            		mEase2Layout.setEnabled(false);
-            		mEase3Layout.setClickable(false);
-            		mEase4Layout.setEnabled(false);
-            		break;
-
-            	case Card.EASE_EASY:
-            		mEase1Layout.setEnabled(false);
-            		mEase2Layout.setEnabled(false);
-            		mEase3Layout.setEnabled(false);
-            		mEase4Layout.setClickable(false);
-            		break;
-=======
         switch (mCurrentEase) {
             case EASE_FAILED:
                 mEase1Layout.setClickable(false);
@@ -3258,15 +2987,13 @@
                 mEase3Layout.setEnabled(false);
                 mEase4Layout.setClickable(false);
                 break;
->>>>>>> 100ede37
-
-            	default:
-            		mEase1Layout.setEnabled(false);
-            		mEase2Layout.setEnabled(false);
-            		mEase3Layout.setEnabled(false);
-            		mEase4Layout.setEnabled(false);
-            		break;
-        	}
+
+            default:
+                mEase1Layout.setEnabled(false);
+                mEase2Layout.setEnabled(false);
+                mEase3Layout.setEnabled(false);
+                mEase4Layout.setEnabled(false);
+                break;
         }
 
         if (mPrefTimer) {
@@ -3285,8 +3012,7 @@
 
     private int getAvailableWidthInCard() {
         // The width available is equals to
-        // the screen's width divided by the default scale factor used by the
-        // WebView, because this scale factor will be
+        // the screen's width divided by the default scale factor used by the WebView, because this scale factor will be
         // applied later
         // and minus the padding
         int availableWidth = (int) (AnkiDroidApp.getDisplayWidth() / mScaleInPercent) - TOTAL_WIDTH_PADDING;
@@ -3296,8 +3022,8 @@
 
 
     /**
-     * Select Text in the webview and automatically sends the selected text to the clipboard. From
-     * http://cosmez.blogspot.com/2010/04/webview-emulateshiftheld -on-android.html
+     * Select Text in the webview and automatically sends the selected text to the clipboard.
+     * From http://cosmez.blogspot.com/2010/04/webview-emulateshiftheld-on-android.html
      */
     private void selectAndCopyText() {
         try {
@@ -3645,13 +3371,6 @@
 
 //		updateBigWidget(!mCardFrame.isEnabled());
 
-<<<<<<< HEAD
-        if (saveDeck) {
-            DeckTask.launchDeckTask(DeckTask.TASK_TYPE_SAVE_DECK, mSaveAndResetDeckHandler, new DeckTask.TaskData(DeckManager.getMainDeck(), 0));
-    	} else {
-    		finishWithAnimation(ActivityTransitionAnimation.RIGHT);
-    	}
-=======
 //        if (saveDeck) {
 //            DeckTask.launchDeckTask(DeckTask.TASK_TYPE_SAVE_DECK, mSaveAndResetDeckHandler, new DeckTask.TaskData(DeckManager.getMainDeck(), 0));
 //    	} else {
@@ -3663,7 +3382,6 @@
     		ActivityTransitionAnimation.slide(Reviewer.this, ActivityTransitionAnimation.RIGHT);    			
 		}
 //    	}
->>>>>>> 100ede37
     }
 
     /** Fixing bug 720: <input> focus, thanks to pablomouzo on android issue 7189*/
