/***************************************************************************************
 * This program is free software; you can redistribute it and/or modify it under        *
 * the terms of the GNU General Public License as published by the Free Software        *
 * Foundation; either version 3 of the License, or (at your option) any later           *
 * version.                                                                             *
 *                                                                                      *
 * This program is distributed in the hope that it will be useful, but WITHOUT ANY      *
 * WARRANTY; without even the implied warranty of MERCHANTABILITY or FITNESS FOR A      *
 * PARTICULAR PURPOSE. See the GNU General Public License for more details.             *
 *                                                                                      *
 * You should have received a copy of the GNU General Public License along with         *
 * this program.  If not, see <http://www.gnu.org/licenses/>.                           *
 ****************************************************************************************/

package com.ichi2.anki;

<<<<<<< HEAD
=======
import java.io.BufferedReader;
import java.io.File;
import java.io.FileInputStream;
import java.io.IOException;
import java.io.InputStreamReader;
import java.lang.reflect.InvocationTargetException;
import java.lang.reflect.Method;
import java.text.DecimalFormat;
import java.text.DecimalFormatSymbols;
import java.text.ParseException;
import java.util.Locale;
import java.util.regex.Matcher;
import java.util.regex.Pattern;

>>>>>>> ad9d7ac5
import android.app.Activity;
import android.app.Dialog;
import android.content.BroadcastReceiver;
import android.content.Context;
import android.content.DialogInterface;
import android.content.DialogInterface.OnCancelListener;
import android.content.Intent;
import android.content.IntentFilter;
import android.content.SharedPreferences;
import android.content.pm.ActivityInfo;
import android.content.res.Configuration;
import android.content.res.Resources;
import android.graphics.Color;
import android.graphics.Typeface;
import android.graphics.drawable.Drawable;
import android.hardware.Sensor;
import android.hardware.SensorEvent;
import android.hardware.SensorEventListener;
import android.hardware.SensorManager;
import android.media.AudioManager;
import android.os.Bundle;
import android.os.Handler;
import android.os.Message;
import android.os.SystemClock;
import android.os.Vibrator;
import android.text.ClipboardManager;
import android.text.Html;
import android.text.SpannableString;
import android.text.SpannableStringBuilder;
import android.text.Spanned;
import android.text.SpannedString;
import android.text.style.StyleSpan;
import android.text.style.UnderlineSpan;
import android.util.Log;
import android.view.GestureDetector;
import android.view.GestureDetector.SimpleOnGestureListener;
import android.view.Gravity;
import android.view.KeyEvent;
import android.view.Menu;
import android.view.MenuItem;
import android.view.MotionEvent;
import android.view.SubMenu;
import android.view.View;
import android.view.View.OnClickListener;
import android.view.Window;
import android.view.WindowManager;
import android.view.animation.AccelerateDecelerateInterpolator;
import android.view.animation.AccelerateInterpolator;
import android.view.animation.DecelerateInterpolator;
import android.view.inputmethod.InputMethodManager;
import android.webkit.JsResult;
import android.webkit.WebChromeClient;
import android.webkit.WebView;
import android.widget.Button;
import android.widget.Chronometer;
import android.widget.EditText;
import android.widget.FrameLayout;
import android.widget.FrameLayout.LayoutParams;
import android.widget.LinearLayout;
import android.widget.TextView;

import com.ichi2.anim.ActivityTransitionAnimation;
import com.ichi2.anim.Animation3D;
import com.ichi2.anim.ViewAnimation;
import com.ichi2.themes.StyledDialog;
import com.ichi2.themes.StyledProgressDialog;
import com.ichi2.themes.Themes;
import com.ichi2.utils.DiffEngine;
import com.ichi2.utils.RubyParser;
import com.ichi2.widget.AnkiDroidWidgetBig;
import com.ichi2.widget.WidgetStatus;
import com.tomgibara.android.veecheck.util.PrefSettings;
import com.zeemote.zc.event.ButtonEvent;
import com.zeemote.zc.event.IButtonListener;
import com.zeemote.zc.util.JoystickToButtonAdapter;

import org.amr.arabic.ArabicUtilities;

import java.io.BufferedReader;
import java.io.File;
import java.io.FileInputStream;
import java.io.IOException;
import java.io.InputStreamReader;
import java.lang.reflect.InvocationTargetException;
import java.lang.reflect.Method;
import java.text.DecimalFormat;
import java.text.DecimalFormatSymbols;
import java.text.ParseException;
import java.util.Locale;
import java.util.regex.Matcher;
import java.util.regex.Pattern;

public class Reviewer extends Activity implements IButtonListener{
    /**
     * Result codes that are returned when this activity finishes.
     */
    public static final int RESULT_DEFAULT = 50;
    public static final int RESULT_SESSION_COMPLETED = 51;
    public static final int RESULT_NO_MORE_CARDS = 52;
    public static final int RESULT_EDIT_CARD_RESET = 53;
    public static final int RESULT_ANSWERING_ERROR = 54;
    public static final int RESULT_DECK_CLOSED = 55;

    /**
     * Possible values for update card handler
     */
    public static final int UPDATE_CARD_NEW_CARD = 0;
    public static final int UPDATE_CARD_SHOW_QUESTION = 1;
    public static final int UPDATE_CARD_SHOW_ANSWER = 2;
    
    /**
     * Available options performed by other activities.
     */
    public static final int EDIT_CURRENT_CARD = 0;

    /** Constant for class attribute signaling answer */
    static final String ANSWER_CLASS = "answer";

    /** Constant for class attribute signaling question */
    static final String QUESTION_CLASS = "question";

    /** Max size of the font for dynamic calculation of font size */
    private static final int DYNAMIC_FONT_MAX_SIZE = 14;

    /** Min size of the font for dynamic calculation of font size */
    private static final int DYNAMIC_FONT_MIN_SIZE = 3;
    private static final int DYNAMIC_FONT_FACTOR = 5;

    private static final int TOTAL_WIDTH_PADDING = 10;

    /**
     * Menus
     */
    private static final int MENU_WHITEBOARD = 0;
    private static final int MENU_CLEAR_WHITEBOARD = 1;
    private static final int MENU_EDIT = 2;
    private static final int MENU_REMOVE = 3;
    private static final int MENU_REMOVE_BURY = 31;
    private static final int MENU_REMOVE_SUSPEND = 32;
    private static final int MENU_REMOVE_DELETE = 33;
    private static final int MENU_SEARCH = 4;
    private static final int MENU_MARK = 5;
    private static final int MENU_UNDO = 6;
    private static final int MENU_REDO = 7;

    /** Zeemote messages */
    private static final int MSG_ZEEMOTE_BUTTON_A = 0x110;
    private static final int MSG_ZEEMOTE_BUTTON_B = MSG_ZEEMOTE_BUTTON_A+1;
    private static final int MSG_ZEEMOTE_BUTTON_C = MSG_ZEEMOTE_BUTTON_A+2;
    private static final int MSG_ZEEMOTE_BUTTON_D = MSG_ZEEMOTE_BUTTON_A+3;
    private static final int MSG_ZEEMOTE_STICK_UP = MSG_ZEEMOTE_BUTTON_A+4;
    private static final int MSG_ZEEMOTE_STICK_DOWN = MSG_ZEEMOTE_BUTTON_A+5;
    private static final int MSG_ZEEMOTE_STICK_LEFT = MSG_ZEEMOTE_BUTTON_A+6;
    private static final int MSG_ZEEMOTE_STICK_RIGHT = MSG_ZEEMOTE_BUTTON_A+7;
    
    /** Regex pattern used in removing tags from text before diff */
    private static final Pattern sSpanPattern = Pattern.compile("</?span[^>]*>");
    private static final Pattern sBrPattern = Pattern.compile("<br\\s?/?>");

    /** Regex patterns used in identifying and fixing Hebrew words, so we can reverse them */
    private static final Pattern sHebrewPattern = Pattern.compile(
            // Two cases caught below:
            // Either a series of characters, starting from a hebrew character...
            "([[\\u0591-\\u05F4][\\uFB1D-\\uFB4F]]" +
            // ...followed by hebrew characters, punctuation, parenthesis, spaces, numbers or numerical symbols...
            "[[\\u0591-\\u05F4][\\uFB1D-\\uFB4F],.?!;:\"'\\[\\](){}+\\-*/%=0-9\\s]*" +
            // ...and ending with hebrew character, punctuation or numerical symbol
            "[[\\u0591-\\u05F4][\\uFB1D-\\uFB4F],.?!;:0-9%])|" +
            // or just a single Hebrew character
            "([[\\u0591-\\u05F4][\\uFB1D-\\uFB4F]])");
    private static final Pattern sHebrewVowelsPattern = Pattern.compile(
            "[[\\u0591-\\u05BD][\\u05BF\\u05C1\\u05C2\\u05C4\\u05C5\\u05C7]]");
    // private static final Pattern sBracketsPattern = Pattern.compile("[()\\[\\]{}]");
    // private static final Pattern sNumeralsPattern = Pattern.compile("[0-9][0-9%]+");

    /** Hide Question In Answer choices */
    private static final int HQIA_DO_HIDE = 0;
    private static final int HQIA_DO_SHOW = 1;
    private static final int HQIA_CARD_MODEL = 2;

    private static Card sEditorCard; // To be assigned as the currentCard or a new card to be sent to and from editor

    private static boolean sDisplayAnswer =  false; // Indicate if "show answer" button has been pressed

    /** The percentage of the absolute font size specified in the deck. */
    private int mDisplayFontSize = CardModel.DEFAULT_FONT_SIZE_RATIO;
    
    /** The absolute CSS measurement units inclusive semicolon for pattern search */
    private static final String[] ABSOLUTE_CSS_UNITS = {"px;", "pt;", "in;", "cm;", "mm;", "pc;"};
    
    /** The relative CSS measurement units inclusive semicolon for pattern search */
    private static final String[] RELATIVE_CSS_UNITS = {"%;", "em;"};

    /**
     * Broadcast that informs us when the sd card is about to be unmounted
     */
    private BroadcastReceiver mUnmountReceiver = null;

    private boolean mInBackground = false;

    /**
     * Variables to hold preferences
     */
    private boolean mPrefTimer;
    private boolean mPrefWhiteboard;
    private boolean mPrefWriteAnswers;
    private boolean mPrefTextSelection;
    private boolean mInputWorkaround;
    private boolean mLongClickWorkaround;
    private boolean mPrefFullscreenReview;
    private boolean mshowNextReviewTime;
    private boolean mZoomEnabled;    
//    private boolean mZeemoteEnabled;    
    private boolean mPrefUseRubySupport; // Parse for ruby annotations
    private String mDeckFilename;
    private int mPrefHideQuestionInAnswer; // Hide the question when showing the answer
    private int mRelativeButtonSize;
    private boolean mDoubleScrolling;
    private boolean mScrollingButtons;
    private boolean mGesturesEnabled;
    private boolean mShakeEnabled = false;
    private int mShakeIntensity;
    private boolean mShakeActionStarted = false;
    private boolean mPrefFixHebrew; // Apply manual RTL for hebrew text - bug in Android WebView
    private boolean mPrefFixArabic;
    private boolean mSpeakText;
    private boolean mPlaySoundsAtStart;
    private boolean mInvertedColors = false;
    private int mCurrentBackgroundColor;
    private boolean mBlackWhiteboard = true;
    private boolean mSwapQA = false;
    private boolean mNightMode = false;
    private boolean mIsLastCard = false;
    private boolean mShowProgressBars;
    private boolean mPrefUseTimer;
    private boolean mShowAnimations = false;
    private boolean mSimpleInterface = false;
    private String mLocale;

    private boolean mIsSelecting = false;
    private boolean mTouchStarted = false;
    private boolean mIsAnswering = false;

//    @SuppressWarnings("unused")
//    private boolean mUpdateNotifications; // TODO use Veecheck only if this is true

    private String mCardTemplate;
    
    private String mMediaDir;

    private boolean mInEditor = false;
    
    /**
     * Variables to hold layout objects that we need to update or handle events for
     */
    private View mMainLayout;
    private View mLookUpIcon;
    private FrameLayout mCardContainer;
    private WebView mCard;
    private TextView mSimpleCard;
    private WebView mNextCard;
    private LinearLayout mCardFrame;
    private FrameLayout mTouchLayer;
    private TextView mTextBarRed;
    private TextView mTextBarBlack;
    private TextView mTextBarBlue;
    private TextView mChosenAnswer;
    private LinearLayout mProgressBars;
    private View mSessionYesBar;
    private View mSessionProgressBar;
    private TextView mNext1;
    private TextView mNext2;
    private TextView mNext3;
    private TextView mNext4; 
    private Button mFlipCard;
    private EditText mAnswerField;
    private Button mEase1;
    private Button mEase2;
    private Button mEase3;
    private Button mEase4;
    private LinearLayout mFlipCardLayout;
    private LinearLayout mEase1Layout;
    private LinearLayout mEase2Layout;
    private LinearLayout mEase3Layout;
    private LinearLayout mEase4Layout;
    private Chronometer mCardTimer;
    private Whiteboard mWhiteboard;
	private ClipboardManager mClipboard;
    private StyledProgressDialog mProgressDialog;

    private Card mCurrentCard;
    private int mCurrentEase;
    private long mSessionTimeLimit;
    private int mSessionCurrReps;
    private float mScaleInPercent;
    private boolean mShowWhiteboard = false;
    
    private int mNextTimeTextColor;
    private int mNextTimeTextRecomColor;
    private int mForegroundColor;
    private boolean mChangeBorderStyle;
    
    private int mButtonHeight = 0;
    
    private boolean mConfigurationChanged = false;
    private int mShowChosenAnswerLength = 2000;
    
	private boolean mShowCongrats = false;

    private int mStatisticBarsMax;
    private int mStatisticBarsHeight;

    private long mSavedTimer = 0;

    private boolean mRefreshWebview = false;
    private String[] mCustomFontFiles;
    private String mCustomDefaultFontCss;
    private String mCustomFontStyle;

	/** 
	 * Shake Detection
	 */
	private SensorManager mSensorManager;
	private float mAccel; // acceleration apart from gravity
	private float mAccelCurrent; // current acceleration including gravity
	private float mAccelLast; // last acceleration including gravity

	/**
     * Swipe Detection
     */    
 	private GestureDetector gestureDetector;
 	View.OnTouchListener gestureListener;

	/**
     * Gesture Allocation
     */
 	private int mGestureSwipeUp;
 	private int mGestureSwipeDown;
 	private int mGestureSwipeLeft;
 	private int mGestureSwipeRight;
 	private int mGestureShake;
 	private int mGestureDoubleTap;
 	private int mGestureTapLeft;
 	private int mGestureTapRight;
 	private int mGestureTapTop;
 	private int mGestureTapBottom;
 	private int mGestureLongclick;

 	private static final int GESTURE_NOTHING = 0;
 	private static final int GESTURE_ANSWER_EASE1 = 1;
 	private static final int GESTURE_ANSWER_EASE2 = 2;
 	private static final int GESTURE_ANSWER_EASE3 = 3;
 	private static final int GESTURE_ANSWER_EASE4 = 4;
 	private static final int GESTURE_ANSWER_RECOMMENDED = 5;
 	private static final int GESTURE_ANSWER_BETTER_THAN_RECOMMENDED = 6;
 	private static final int GESTURE_UNDO = 7;
 	private static final int GESTURE_REDO = 8;
 	private static final int GESTURE_EDIT = 9;
 	private static final int GESTURE_MARK = 10;
 	private static final int GESTURE_LOOKUP = 11;
 	private static final int GESTURE_BURY= 12;
 	private static final int GESTURE_SUSPEND = 13;
 	private static final int GESTURE_DELETE = 14;
 	private static final int GESTURE_CLEAR_WHITEBOARD = 15;
 	private static final int GESTURE_EXIT = 16;

 	private Spanned mCardContent;
 	private String mBaseUrl;

 	private static final int ANIMATION_NO_ANIMATION = 0;
 	private static final int ANIMATION_TURN = 1;
 	private static final int ANIMATION_NEXT_CARD_FROM_RIGHT = 2;
 	private static final int ANIMATION_NEXT_CARD_FROM_LEFT = 3;
 	private static final int ANIMATION_SLIDE_OUT_TO_LEFT = 4;
 	private static final int ANIMATION_SLIDE_OUT_TO_RIGHT = 5;
 	private static final int ANIMATION_SLIDE_IN_FROM_RIGHT = 6;
 	private static final int ANIMATION_SLIDE_IN_FROM_LEFT = 7;

 	private int mNextAnimation = 0;
    private int mAnimationDurationTurn = 500;
    private int mAnimationDurationMove = 500;

    private int mFadeDuration = 300;

	private Method mSetScrollbarBarFading = null;
	private Method mSetTextIsSelectable = null;

 	/**
 	 * Zeemote controller
 	 */
	protected JoystickToButtonAdapter adapter;

//    private int zEase;
    
    /**
     * The answer in the compare to field for the current card if answer should be given by learner.
     * Null if the CardLayout in the deck says do not type answer. See also Card.getComparedFieldAnswer().
    */
    private String comparedFieldAnswer = null;
    
    /** The class attribute of the comparedField for formatting */
    private String comparedFieldClass = null;


    // ----------------------------------------------------------------------------
    // LISTENERS
    // ----------------------------------------------------------------------------

    /**
     * From http://stackoverflow.com/questions/2317428/android-i-want-to-shake-it
     * Thilo Koehler
     */
 	private final SensorEventListener mSensorListener = new SensorEventListener() {
 	    public void onSensorChanged(SensorEvent se) {

 	      float x = se.values[0];
 	      float y = se.values[1];
 	      float z = se.values[2] / 2;
 	      mAccelLast = mAccelCurrent;
 	      mAccelCurrent = (float) Math.sqrt((double) (x*x + y*y + z*z));
 	      float delta = mAccelCurrent - mAccelLast;
 	      mAccel = mAccel * 0.9f + delta; // perform low-cut filter
 	      if (!mShakeActionStarted && mAccel >= (mShakeIntensity / 10)) {
 	    	  mShakeActionStarted = true;
 	    	  executeCommand(mGestureShake);
 	      }
 	    }

 	    public void onAccuracyChanged(Sensor sensor, int accuracy) {
 	    }
 	  };

 	  
    private Handler mHandler = new Handler() {

        @Override
        public void handleMessage(Message msg) {
            Sound.stopSounds();
            Sound.playSound((String) msg.obj, false);
        }
    };


    private final Handler longClickHandler = new Handler();
    private final Runnable longClickTestRunnable = new Runnable() {
        public void run() {
    		Log.i(AnkiDroidApp.TAG, "onEmulatedLongClick");
        	Vibrator vibratorManager = (Vibrator) getSystemService(Context.VIBRATOR_SERVICE);
            vibratorManager.vibrate(50);
            longClickHandler.postDelayed(startLongClickAction, 300);
        }
    };
    private final Runnable startLongClickAction = new Runnable() {
        public void run() {
            executeCommand(mGestureLongclick);
        }
    };


    private View.OnClickListener mCardStatisticsListener = new View.OnClickListener() {
        @Override
        public void onClick(View view) {
            Log.i(AnkiDroidApp.TAG, "Show card statistics");
            stopTimer();
			Themes.htmlOkDialog(Reviewer.this, getResources().getString(R.string.card_browser_card_details), mCurrentCard.getCardDetails(Reviewer.this, false), new DialogInterface.OnClickListener() {
				@Override
				public void onClick(DialogInterface dialog, int which) {
					restartTimer();
				}
			}, new OnCancelListener() {
				@Override
				public void onCancel(DialogInterface arg0) {
					restartTimer();
				}
			}).show();
        }
    };


    // Handler for the "show answer" button
    private View.OnClickListener mFlipCardListener = new View.OnClickListener() {
        @Override
        public void onClick(View view) {
            Log.i(AnkiDroidApp.TAG, "Flip card changed:");
            mTimeoutHandler.removeCallbacks(mShowAnswerTask);
            displayCardAnswer();
        }
    };


    private View.OnClickListener mSelectEaseHandler = new View.OnClickListener() {
        @Override
        public void onClick(View view) {
        	mTimeoutHandler.removeCallbacks(mShowQuestionTask);
        	if (mIsAnswering) {
        		return;
        	}
            switch (view.getId()) {
                case R.id.flashcard_layout_ease1:
                    answerCard(Card.EASE_FAILED);
                    break;
                case R.id.flashcard_layout_ease2:
                	answerCard(Card.EASE_HARD);
                    break;
                case R.id.flashcard_layout_ease3:
                	answerCard(Card.EASE_MID);
                    break;
                case R.id.flashcard_layout_ease4:
                	answerCard(Card.EASE_EASY);
                    break;
                default:
                	mCurrentEase = Card.EASE_NONE;
                    return;
            }
        }
    };


    private View.OnTouchListener mGestureListener = new View.OnTouchListener() {
        @Override
        public boolean onTouch(View v, MotionEvent event) {
        	if (mIsAnswering) {
        		return true;
        	}
            if (gestureDetector.onTouchEvent(event)) {
                return true;
            }
            if (mPrefTextSelection && !mLongClickWorkaround) {
            	switch (event.getAction()) {
            	case MotionEvent.ACTION_DOWN:
            		mTouchStarted = true;
            		longClickHandler.postDelayed(longClickTestRunnable, 800);
            		break;
            	case MotionEvent.ACTION_UP:
            	case MotionEvent.ACTION_MOVE:
                    if(mTouchStarted) {
                        longClickHandler.removeCallbacks(longClickTestRunnable);
                    	mTouchStarted = false;
                    }
            		break;
            	}
            }
            try {
                if (event != null) {
                	if (mSimpleInterface) {
                		mSimpleCard.dispatchTouchEvent(event);
                	} else {
        	            mCard.dispatchTouchEvent(event);	
                	}   	            
                }            	
            } catch (NullPointerException e) {
            	Log.e(AnkiDroidApp.TAG, "Error on dispatching touch event: " + e);
            	if (mInputWorkaround) {
                	Log.e(AnkiDroidApp.TAG, "Error on using InputWorkaround: " + e + " --> disabled");
                	PrefSettings.getSharedPrefs(getBaseContext()).edit().putBoolean("inputWorkaround", false).commit();            		
                	finish();
            	}
            }
            return false;
        }
    };

    
    private View.OnLongClickListener mLongClickListener = new View.OnLongClickListener() {

    	@Override
    	public boolean onLongClick(View view) {
    		if (mIsSelecting) {
    			return false;
    		}
    		Log.i(AnkiDroidApp.TAG, "onLongClick");
    		Vibrator vibratorManager = (Vibrator) getSystemService(Context.VIBRATOR_SERVICE);
    		vibratorManager.vibrate(50);
            longClickHandler.postDelayed(startLongClickAction, 300);
    		return true;
    	}
    };


    private DeckTask.TaskListener mMarkCardHandler = new DeckTask.TaskListener() {
        @Override
        public void onPreExecute() {
        	Resources res = getResources();
            mProgressDialog = StyledProgressDialog.show(Reviewer.this, "", res.getString(R.string.saving_changes), true);
        }

        @Override
        public void onProgressUpdate(DeckTask.TaskData... values) {
            mCurrentCard = values[0].getCard();
        }


        @Override
        public void onPostExecute(DeckTask.TaskData result) {
            if (!result.getBoolean()) {
            	// RuntimeException occured on marking cards
                closeReviewer(RESULT_ANSWERING_ERROR, true);
            }
            mProgressDialog.dismiss();
        }
    };

    private DeckTask.TaskListener mDismissCardHandler = new DeckTask.TaskListener() {
    	boolean mSessionComplete;
    	boolean mNoMoreCards;

        @Override
        public void onPreExecute() {
        }


        @Override
        public void onProgressUpdate(DeckTask.TaskData... values) {
        	boolean[] results = postAnswerCard(values);
        	mSessionComplete = results[0];
        	mNoMoreCards = results[1];
        }


        @Override
        public void onPostExecute(DeckTask.TaskData result) {
            if (!result.getBoolean()) {
            	// RuntimeException occured on dismissing cards
                Reviewer.this.setResult(RESULT_ANSWERING_ERROR);
                closeReviewer(RESULT_ANSWERING_ERROR, true);
                return;
            }
            // Check for no more cards before session complete. If they are both true,
            // no more cards will take precedence when returning to study options.
            if (mNoMoreCards) {
                mShowCongrats = true;
                closeReviewer(RESULT_NO_MORE_CARDS, true);
            } else if (mSessionComplete) {
                closeReviewer(RESULT_SESSION_COMPLETED, true);
            }
        }
    };

    private DeckTask.TaskListener mUpdateCardHandler = new DeckTask.TaskListener() {
        @Override
        public void onPreExecute() {
        	Resources res = getResources();
		try {
	        	mProgressDialog = StyledProgressDialog.show(Reviewer.this, "", res.getString(R.string.saving_changes), true);
		} catch (IllegalArgumentException e) {
			Log.e(AnkiDroidApp.TAG, "Reviewer: Error on showing progress dialog: " + e);
		}
        }


        @Override
        public void onProgressUpdate(DeckTask.TaskData... values) {
            mCurrentCard = values[0].getCard();
            int showQuestion = values[0].getInt();
            if (mPrefWhiteboard) {
                mWhiteboard.clear();
            }

            if (mPrefTimer) {
                mCardTimer.setBase(SystemClock.elapsedRealtime());
                mCardTimer.start();
            }
            if (showQuestion == UPDATE_CARD_SHOW_ANSWER) {
                displayCardAnswer();            	
            } else {
                displayCardQuestion();
            }
            try {
                if (mProgressDialog != null && mProgressDialog.isShowing()) {
			mProgressDialog.dismiss();
                }
            } catch (IllegalArgumentException e) {
                Log.e(AnkiDroidApp.TAG, "Reviewer: Error on dismissing progress dialog: " + e);
                mProgressDialog = null;
            }
        }


        @Override
        public void onPostExecute(DeckTask.TaskData result) {
            if (!result.getBoolean()) {
            	// RuntimeException occured on update cards
                closeReviewer(RESULT_ANSWERING_ERROR, true);
                return;
            }
            mShakeActionStarted = false;
            String str = result.getString();
            if (str != null) {
                if (str.equals(Deck.UNDO_TYPE_SUSPEND_CARD)) {
                	Themes.showThemedToast(Reviewer.this, getResources().getString(R.string.card_unsuspended), true);
                } else if (str.equals("redo suspend")) {
                	Themes.showThemedToast(Reviewer.this, getResources().getString(R.string.card_suspended), true);           	
                }            	
            }
            mInEditor = false;
        }
    };

    private DeckTask.TaskListener mAnswerCardHandler = new DeckTask.TaskListener() {
        private boolean mSessionComplete;
        private boolean mNoMoreCards;


        @Override
        public void onPreExecute() {
            Reviewer.this.setProgressBarIndeterminateVisibility(true);
            if (mPrefTimer) {
                mCardTimer.stop();
            }
            blockControls();
        }


        @Override
        public void onProgressUpdate(DeckTask.TaskData... values) {
        	boolean[] results = postAnswerCard(values);
        	mSessionComplete = results[0];
        	mNoMoreCards = results[1];
        }


        @Override
        public void onPostExecute(DeckTask.TaskData result) {
            if (!result.getBoolean()) {
            	// RuntimeException occured on answering cards
                closeReviewer(RESULT_ANSWERING_ERROR, true);
                return;
            }
            // Check for no more cards before session complete. If they are both true,
            // no more cards will take precedence when returning to study options.
            if (mNoMoreCards) {
                mShowCongrats = true;
                closeReviewer(RESULT_NO_MORE_CARDS, true);
            } else if (mSessionComplete) {
                closeReviewer(RESULT_SESSION_COMPLETED, true);
            }
        }
    };


    DeckTask.TaskListener mSaveAndResetDeckHandler = new DeckTask.TaskListener() {
        @Override
        public void onPreExecute() {
        	if (mProgressDialog != null && mProgressDialog.isShowing()) {
        		mProgressDialog.setMessage(getResources().getString(R.string.saving_changes));
        	} else {
                mProgressDialog = StyledProgressDialog.show(Reviewer.this, "", getResources()
                        .getString(R.string.saving_changes), true);
        	}
        }
        @Override
        public void onPostExecute(DeckTask.TaskData result) {
        	if (mProgressDialog.isShowing()) {
                try {
                    mProgressDialog.dismiss();
                } catch (Exception e) {
                    Log.e(AnkiDroidApp.TAG, "onPostExecute - Dialog dismiss Exception = " + e.getMessage());
                }
            }
        	finish();
        	if (Integer.valueOf(android.os.Build.VERSION.SDK) > 4) {
        		if (mShowCongrats) {
        			ActivityTransitionAnimation.slide(Reviewer.this, ActivityTransitionAnimation.FADE);
        		} else {
        			ActivityTransitionAnimation.slide(Reviewer.this, ActivityTransitionAnimation.RIGHT);
        		}
        	}
        }
        @Override
        public void onProgressUpdate(DeckTask.TaskData... values) {
            // Pass
        }
    };


    private Handler mTimerHandler = new Handler();

    private Runnable removeChosenAnswerText=new Runnable() {
    	public void run() {
    		mChosenAnswer.setText("");
    		setDueMessage();
    	}
    };
    
    //Zeemote handler
	Handler ZeemoteHandler = new Handler() {
		public void handleMessage(Message msg){
			switch(msg.what){
			case MSG_ZEEMOTE_STICK_UP:
				if (sDisplayAnswer) {
   						answerCard(Card.EASE_EASY);
					} 			
				break;
			case MSG_ZEEMOTE_STICK_DOWN:
				if (sDisplayAnswer) {
   						answerCard(Card.EASE_FAILED);
					} 			
				break;
			case MSG_ZEEMOTE_STICK_LEFT:
				if (sDisplayAnswer) {
   						answerCard(Card.EASE_HARD);
					} 			
				break;
			case MSG_ZEEMOTE_STICK_RIGHT:
				if (sDisplayAnswer) {
   						answerCard(Card.EASE_MID);
					} 			
				break;
			case MSG_ZEEMOTE_BUTTON_A:
				if (!sDisplayAnswer) {
					try {
	                Sound.playSounds(Utils.stripHTML(getQuestion()), MetaDB.LANGUAGES_QA_QUESTION);
					}
					catch (Exception ex){
		        		Log.e("Zeemote","Error on playing question audio: "+ex.getMessage());
		        	}
	            } else {
	            	try {
	            	Sound.playSounds(Utils.stripHTML(getAnswer()), MetaDB.LANGUAGES_QA_ANSWER);
	            	}
					catch (Exception ex){
		        		Log.e("Zeemote","Error on playing answer audio: "+ex.getMessage());
		        	}
	            }
				break;
			case MSG_ZEEMOTE_BUTTON_B:
				closeReviewer(RESULT_DEFAULT, false);
				break;
			case MSG_ZEEMOTE_BUTTON_C:
				if (DeckManager.getMainDeck().undoAvailable()){
            	setNextCardAnimation(true);
            	DeckTask.launchDeckTask(DeckTask.TASK_TYPE_UNDO, mUpdateCardHandler, new DeckTask.TaskData(UPDATE_CARD_SHOW_QUESTION,
                        DeckManager.getMainDeck(), mCurrentCard.getId(), false));
				}
				break;
			case MSG_ZEEMOTE_BUTTON_D:
				if (!sDisplayAnswer) {
						displayCardAnswer(); 
					}				
				break;
			}
			super.handleMessage(msg);
		}
	};
	private int mWaitAnswerSecond;
	private int mWaitQuestionSecond;

    
    
    // ----------------------------------------------------------------------------
    // ANDROID METHODS
    // ----------------------------------------------------------------------------

    @Override
    protected void onCreate(Bundle savedInstanceState) {
    	Themes.applyTheme(this);
        super.onCreate(savedInstanceState);
        Log.i(AnkiDroidApp.TAG, "Reviewer - onCreate");

        mChangeBorderStyle = Themes.getTheme() == Themes.THEME_ANDROID_LIGHT || Themes.getTheme() == Themes.THEME_ANDROID_DARK;

        // The hardware buttons should control the music volume while reviewing.
        setVolumeControlStream(AudioManager.STREAM_MUSIC);

        // Make sure a deck is loaded before continuing.
        Deck deck = DeckManager.getMainDeck();
        if (deck == null) {
        	finishNoStorageAvailable();
			return;
        } else {
            mMediaDir = setupMedia(deck);
            restorePreferences();

            deck.resetUndo();
            // Remove the status bar and title bar
            if (mPrefFullscreenReview) {
                getWindow().setFlags(WindowManager.LayoutParams.FLAG_FULLSCREEN,
                        WindowManager.LayoutParams.FLAG_FULLSCREEN);
                // Do not hide the title bar in Honeycomb, since it contains the action bar.
                if (Integer.valueOf(android.os.Build.VERSION.SDK) < 11) {
                    requestWindowFeature(Window.FEATURE_NO_TITLE);
                }
            }

            requestWindowFeature(Window.FEATURE_INDETERMINATE_PROGRESS);

            registerExternalStorageListener();

            if (mNightMode) {
            	mCurrentBackgroundColor = Themes.getNightModeCardBackground(this);
            } else {
            	mCurrentBackgroundColor = Color.WHITE;
            }

            mRefreshWebview = getRefreshWebviewAndInitializeWebviewVariables();

            initLayout(R.layout.flashcard);
            if (mPrefTextSelection) {
                clipboardSetText("");
                Lookup.initialize(this, mDeckFilename);
            }

            // Load the template for the card and set on it the available width for images
            try {
                mCardTemplate = Utils.convertStreamToString(getAssets().open("card_template.html"));
                mCardTemplate = mCardTemplate.replaceFirst("var availableWidth = \\d*;", "var availableWidth = "
                        + getAvailableWidthInCard() + ";");
            } catch (IOException e) {
                e.printStackTrace();
            }

            // Initialize session limits
            long timelimit = deck.getSessionTimeLimit() * 1000;
            Log.i(AnkiDroidApp.TAG, "SessionTimeLimit: " + timelimit + " ms.");
            mSessionTimeLimit = System.currentTimeMillis() + timelimit;
            mSessionCurrReps = 0;

            // Initialize text-to-speech. This is an asynchronous operation.
            if (mSpeakText && Integer.valueOf(android.os.Build.VERSION.SDK) > 3) {
            	ReadText.initializeTts(this, mDeckFilename);
            }

            // Get last whiteboard state
            if (mPrefWhiteboard && MetaDB.getWhiteboardState(this, mDeckFilename) == 1) {
            	mShowWhiteboard = true;
            	mWhiteboard.setVisibility(View.VISIBLE);
            }

            // Load the first card and start reviewing. Uses the answer card task to load a card, but since we send null
            // as the card to answer, no card will be answered.
            DeckTask.launchDeckTask(DeckTask.TASK_TYPE_ANSWER_CARD, mAnswerCardHandler, new DeckTask.TaskData(0,
                    deck, null));
        }
    }


    // Saves deck each time Reviewer activity loses focus
    @Override
    protected void onPause() {
        super.onPause();
        Log.i(AnkiDroidApp.TAG, "Reviewer - onPause()");

    	mTimeoutHandler.removeCallbacks(mShowAnswerTask);
    	mTimeoutHandler.removeCallbacks(mShowQuestionTask);
    	longClickHandler.removeCallbacks(longClickTestRunnable);
    	longClickHandler.removeCallbacks(startLongClickAction);

        stopTimer();

        if (mShakeEnabled) {
            mSensorManager.unregisterListener(mSensorListener);    	  
        }

        Sound.stopSounds();

        if ((AnkiDroidApp.zeemoteController() != null) && (AnkiDroidApp.zeemoteController().isConnected())){ 
        	Log.d("Zeemote","Removing listener in onPause");
        	AnkiDroidApp.zeemoteController().removeButtonListener(this);
        	AnkiDroidApp.zeemoteController().removeJoystickListener(adapter);
    		adapter.removeButtonListener(this);
    		adapter = null;
            getWindow().clearFlags(WindowManager.LayoutParams.FLAG_KEEP_SCREEN_ON);
        }
    }

    @Override
    protected void onResume() {
    	mInBackground = false;
      super.onResume();
      Deck deck = DeckManager.getMainDeck();
      if (deck == null) {
    	  Log.e(AnkiDroidApp.TAG, "Reviewer: Deck already closed, returning to study options");
    	  closeReviewer(RESULT_DECK_CLOSED, false);
    	  return;
      }

      // check if deck is already opened in big widget. If yes, reload card (to make sure it's not answered yet)
      if (DeckManager.deckIsOpenedInBigWidget(deck.getDeckPath()) && mCurrentCard != null && !mInEditor) {
    	  Log.i(AnkiDroidApp.TAG, "Reviewer: onResume: get card from big widget");
    	  blockControls();
    	  AnkiDroidWidgetBig.updateWidget(AnkiDroidWidgetBig.UpdateService.VIEW_NOT_SPECIFIED, true);
    	  DeckTask.launchDeckTask(DeckTask.TASK_TYPE_ANSWER_CARD, mAnswerCardHandler, new DeckTask.TaskData(0, deck, null));
      } else {
    	  restartTimer();
      }

      if (mShakeEnabled) {
          mSensorManager.registerListener(mSensorListener, mSensorManager.getDefaultSensor(Sensor.TYPE_ACCELEROMETER), SensorManager.SENSOR_DELAY_NORMAL);    	  
      }
      if ((AnkiDroidApp.zeemoteController() != null) && (AnkiDroidApp.zeemoteController().isConnected())){
    	  Log.d("Zeemote","Adding listener in onResume");
    	  AnkiDroidApp.zeemoteController().addButtonListener(this);
      	  adapter = new JoystickToButtonAdapter();
      	  AnkiDroidApp.zeemoteController().addJoystickListener(adapter);
      	  adapter.addButtonListener(this);
      	  getWindow().addFlags(WindowManager.LayoutParams.FLAG_KEEP_SCREEN_ON);
      }
    }

    @Override
    protected void onStop() {
    	mInBackground = true;
      if (mShakeEnabled) {
          mSensorManager.unregisterListener(mSensorListener);
      }
      super.onStop();
      Deck deck = DeckManager.getMainDeck();
      if (!isFinishing()) {
          // Save changes
          updateBigWidget(!mCardFrame.isEnabled());
          DeckTask.waitToFinish();
          if (deck != null) {
	         	deck.commitToDB();
          }
      }
    WidgetStatus.update(this, WidgetStatus.getDeckStatus(deck));
    }

    @Override
    protected void onDestroy() {
        super.onDestroy();
        Log.i(AnkiDroidApp.TAG, "Reviewer - onDestroy()");
        if (mUnmountReceiver != null) {
            unregisterReceiver(mUnmountReceiver);
        }
        if (mSpeakText && Integer.valueOf(android.os.Build.VERSION.SDK) > 3) {
            ReadText.releaseTts();        	
        }
    }


    @Override
    public boolean onKeyDown(int keyCode, KeyEvent event)  {
        if (keyCode == KeyEvent.KEYCODE_BACK && event.getRepeatCount() == 0) {
        	Log.i(AnkiDroidApp.TAG, "Reviewer - onBackPressed()");
        	closeReviewer(RESULT_DEFAULT, false);
        	return true;
        }
         /** Enhancement 722: Hardware buttons for scrolling, I.Z. */
        if (!mSimpleInterface) {
            if (keyCode == 92)  {
            	mCard.pageUp(false);
            	if (mDoubleScrolling)  {
            		mCard.pageUp(false);
            	}
            	return true;
            }
            if (keyCode == 93)  {
            	mCard.pageDown(false);
            	if (mDoubleScrolling)  {
            		mCard.pageDown(false);
            	}
            	return true;
            }
            if (mScrollingButtons && keyCode == 94)  {
            	mCard.pageUp(false);
            	if (mDoubleScrolling)  {
            		mCard.pageUp(false);
            	}
            	return true;
            }
            if (mScrollingButtons && keyCode == 95)  {
            	mCard.pageDown(false);
            	if (mDoubleScrolling)  {
            		mCard.pageDown(false);
            	}
            	return true;
            }        	
        }

        return super.onKeyDown(keyCode, event);
    }


    @Override
    public void onConfigurationChanged(Configuration newConfig) {
        super.onConfigurationChanged(newConfig);
        setLanguage(mLocale);
        Log.i(AnkiDroidApp.TAG, "onConfigurationChanged");

        mConfigurationChanged = true;

        long savedTimer = mCardTimer.getBase();
        CharSequence savedAnswerField = mAnswerField.getText();
        boolean cardVisible = mCardContainer.getVisibility() == View.VISIBLE;
        int lookupButtonVis = mLookUpIcon.getVisibility();

        // Reload layout
        initLayout(R.layout.flashcard);
        
       	if (mRelativeButtonSize != 100) {
       		mFlipCard.setHeight(mButtonHeight);
       		mEase1.setHeight(mButtonHeight);
       		mEase2.setHeight(mButtonHeight);
       		mEase3.setHeight(mButtonHeight);
       		mEase4.setHeight(mButtonHeight);        	
       	}

        // Modify the card template to indicate the new available width and refresh card
        mCardTemplate = mCardTemplate.replaceFirst("var availableWidth = \\d*;", "var availableWidth = "
                + getAvailableWidthInCard() + ";");

        if (typeAnswer()) {
            mAnswerField.setText(savedAnswerField);
        }
        if (mPrefWhiteboard) {
            mWhiteboard.rotate();
        }
        if (mInvertedColors) {
            invertColors(true);
        }

        // If the card hasn't loaded yet, don't refresh it
        // Also skipping the counts (because we don't know which one to underline)
        // They will be updated when the card loads anyway
        if (mCurrentCard != null) {
        	if (cardVisible) {
                fillFlashcard(false);
                if (mPrefTimer) {
                    mCardTimer.setBase(savedTimer);
                    mCardTimer.start();
                }        		
        		if (sDisplayAnswer) {
        			updateForNewCard();
            	}
        	} else {
        		mCardContainer.setVisibility(View.INVISIBLE);
        		switchVisibility(mProgressBars, View.INVISIBLE);
        		switchVisibility(mCardTimer, View.INVISIBLE);
        	}
    		if (sDisplayAnswer) {
        		showEaseButtons();
        	}
        }
        mLookUpIcon.setVisibility(lookupButtonVis);
        mConfigurationChanged = false;
    }


    @Override
    public boolean onCreateOptionsMenu(Menu menu) {
        MenuItem item;
        Resources res = getResources();
        if (mPrefWhiteboard) {
            if (mShowWhiteboard) {
                Utils.addMenuItemInActionBar(menu, Menu.NONE, MENU_WHITEBOARD, Menu.NONE,
                        R.string.hide_whiteboard, R.drawable.ic_menu_compose);
            } else {
                Utils.addMenuItemInActionBar(menu, Menu.NONE, MENU_WHITEBOARD, Menu.NONE,
                        R.string.show_whiteboard, R.drawable.ic_menu_compose);            	
            }
            Utils.addMenuItemInActionBar(menu, Menu.NONE, MENU_CLEAR_WHITEBOARD, Menu.NONE,
                    R.string.clear_whiteboard, R.drawable.ic_menu_clear_playlist);
        }
        Utils.addMenuItem(menu, Menu.NONE, MENU_EDIT, Menu.NONE, R.string.menu_edit_card,
                R.drawable.ic_menu_edit);

        SubMenu removeDeckSubMenu = menu.addSubMenu(Menu.NONE, MENU_REMOVE, Menu.NONE, R.string.menu_remove_card);
        removeDeckSubMenu.setIcon(R.drawable.ic_menu_stop);
        removeDeckSubMenu.add(Menu.NONE, MENU_REMOVE_BURY, Menu.NONE, R.string.menu_bury_card);
        removeDeckSubMenu.add(Menu.NONE, MENU_REMOVE_SUSPEND, Menu.NONE, R.string.menu_suspend_card);
        removeDeckSubMenu.add(Menu.NONE, MENU_REMOVE_DELETE, Menu.NONE, R.string.card_browser_delete_card);
        if (mPrefTextSelection) {
            item = menu.add(Menu.NONE, MENU_SEARCH, Menu.NONE, res.getString(R.string.menu_select));
            item.setIcon(R.drawable.ic_menu_search);
        }
        item = menu.add(Menu.NONE, MENU_MARK, Menu.NONE, R.string.menu_mark_card);
        Utils.addMenuItemInActionBar(menu, Menu.NONE, MENU_UNDO, Menu.NONE, R.string.undo,
                R.drawable.ic_menu_revert);
        Utils.addMenuItemInActionBar(menu, Menu.NONE, MENU_REDO, Menu.NONE, R.string.redo,
                R.drawable.ic_menu_redo);
        return true;
    }


    private void updateBigWidget(boolean showProgressDialog) {
    	if (DeckManager.deckIsOpenedInBigWidget(DeckManager.getMainDeckPath())) {
      	  	Log.i(AnkiDroidApp.TAG, "Reviewer: updateBigWidget");
      	  	AnkiDroidWidgetBig.setCard(mCurrentCard);
      	  	AnkiDroidWidgetBig.updateWidget(AnkiDroidWidgetBig.UpdateService.VIEW_SHOW_QUESTION, showProgressDialog);
    	}
    }


    //These three methods use a deprecated API - they should be updated to possibly use its more modern version.
    private boolean clipboardHasText() {
        return mClipboard.hasText();
    }

    private void clipboardSetText(CharSequence text) {
        mClipboard.setText(text);
    }

    private CharSequence clipboardGetText() {
        return mClipboard.getText();
    }

    @Override
    public boolean onPrepareOptionsMenu(Menu menu) {
        MenuItem item = menu.findItem(MENU_MARK);
        if (mCurrentCard == null){
        	return false;
        }
        if (mCurrentCard.isMarked()) {
            item.setTitle(R.string.menu_marked);
            item.setIcon(R.drawable.ic_menu_star_on);
        } else {
            item.setTitle(R.string.menu_mark_card);
            item.setIcon(R.drawable.ic_menu_star_off);
        }
        if (mPrefTextSelection) {
            item = menu.findItem(MENU_SEARCH);
            if (clipboardHasText()) {
            	item.setTitle(Lookup.getSearchStringTitle());
        		item.setEnabled(Lookup.isAvailable());
            } else {
            	item.setTitle(getResources().getString(R.string.menu_select));
        		item.setEnabled(true);
            }
        }
        if (mPrefFullscreenReview) {
            // Temporarily remove top bar to avoid annoying screen flickering
            mTextBarRed.setVisibility(View.GONE);
            mTextBarBlack.setVisibility(View.GONE);
            mTextBarBlue.setVisibility(View.GONE);
            mChosenAnswer.setVisibility(View.GONE);
            if (mPrefTimer) {
                mCardTimer.setVisibility(View.GONE);
            }
            if (mShowProgressBars) {
                mProgressBars.setVisibility(View.GONE);
            }

            getWindow().setFlags(0, WindowManager.LayoutParams.FLAG_FULLSCREEN);
        }
        menu.findItem(MENU_UNDO).setEnabled(DeckManager.getMainDeck().undoAvailable());
        menu.findItem(MENU_REDO).setEnabled(DeckManager.getMainDeck().redoAvailable());
        return true;
    }


    @Override
    public void onOptionsMenuClosed(Menu menu) {
        if (mPrefFullscreenReview) {
            // Restore top bar
            mTextBarRed.setVisibility(View.VISIBLE);
            mTextBarBlack.setVisibility(View.VISIBLE);
            mTextBarBlue.setVisibility(View.VISIBLE);
            mChosenAnswer.setVisibility(View.VISIBLE);
            if (mPrefTimer) {
                mCardTimer.setVisibility(View.VISIBLE);
            }
            if (mShowProgressBars) {
                mProgressBars.setVisibility(View.VISIBLE);
            }

            // Restore fullscreen preference
            getWindow().setFlags(
                    WindowManager.LayoutParams.FLAG_FULLSCREEN,
                    WindowManager.LayoutParams.FLAG_FULLSCREEN);
        }
    }


    /** Handles item selections. */
    @Override
    public boolean onOptionsItemSelected(MenuItem item) {
        switch (item.getItemId()) {
            case MENU_WHITEBOARD:
                // Toggle mShowWhiteboard value
                mShowWhiteboard = !mShowWhiteboard;
                if (mShowWhiteboard) {
                    // Show whiteboard
                    mWhiteboard.setVisibility(View.VISIBLE);
                    item.setTitle(R.string.hide_whiteboard);
                    MetaDB.storeWhiteboardState(this, mDeckFilename, 1);
                } else {
                    // Hide whiteboard
                    mWhiteboard.setVisibility(View.GONE);
                    item.setTitle(R.string.show_whiteboard);
                    MetaDB.storeWhiteboardState(this, mDeckFilename, 0);
                }
                return true;

            case MENU_CLEAR_WHITEBOARD:
                mWhiteboard.clear();
                return true;

            case MENU_EDIT:
            	return editCard();

            case MENU_REMOVE_BURY:
            	setNextCardAnimation(false);
                DeckTask.launchDeckTask(DeckTask.TASK_TYPE_BURY_CARD, mDismissCardHandler, new DeckTask.TaskData(0,
                        DeckManager.getMainDeck(), mCurrentCard));
                return true;

            case MENU_REMOVE_SUSPEND:
            	setNextCardAnimation(false);
                DeckTask.launchDeckTask(DeckTask.TASK_TYPE_SUSPEND_CARD, mDismissCardHandler, new DeckTask.TaskData(0,
                        DeckManager.getMainDeck(), mCurrentCard));
                return true;

            case MENU_REMOVE_DELETE:
                showDeleteCardDialog();
                return true;

            case MENU_SEARCH:
            	lookUpOrSelectText();
                return true;

            case MENU_MARK:
                DeckTask.launchDeckTask(DeckTask.TASK_TYPE_MARK_CARD, mMarkCardHandler, new DeckTask.TaskData(0,
                        DeckManager.getMainDeck(), mCurrentCard));
                return true;

            case MENU_UNDO:
            	setNextCardAnimation(true);
            	DeckTask.launchDeckTask(DeckTask.TASK_TYPE_UNDO, mUpdateCardHandler, new DeckTask.TaskData(UPDATE_CARD_SHOW_QUESTION,
                        DeckManager.getMainDeck(), mCurrentCard.getId(), false));
                return true;

            case MENU_REDO:
                DeckTask.launchDeckTask(DeckTask.TASK_TYPE_REDO, mUpdateCardHandler, new DeckTask.TaskData(UPDATE_CARD_SHOW_QUESTION,
                        DeckManager.getMainDeck(), mCurrentCard.getId(), false));
                return true;
        }
        return false;
    }


    @Override
    protected void onActivityResult(int requestCode, int resultCode, Intent data) {
        super.onActivityResult(requestCode, resultCode, data);

        if (requestCode == EDIT_CURRENT_CARD) {
        	setInAnimation(true);
            if (resultCode == RESULT_OK || resultCode == RESULT_EDIT_CARD_RESET) {
                Log.i(AnkiDroidApp.TAG, "Saving card...");
                int showQuestion = sDisplayAnswer ? UPDATE_CARD_SHOW_ANSWER : UPDATE_CARD_SHOW_QUESTION;
                if (resultCode == RESULT_EDIT_CARD_RESET) {
                	showQuestion = UPDATE_CARD_NEW_CARD;
                }
                DeckTask.launchDeckTask(DeckTask.TASK_TYPE_UPDATE_FACT, mUpdateCardHandler, new DeckTask.TaskData(showQuestion,
                        DeckManager.getMainDeck(), mCurrentCard));
            } else if (resultCode == StudyOptions.CONTENT_NO_EXTERNAL_STORAGE) {
                finishNoStorageAvailable();
            } else {
            	mInEditor = false;
            	fillFlashcard(mShowAnimations);
            }
        }
        if (mPrefTextSelection) {
        	clipboardSetText("");
        }
    }

    private boolean isCramming() {
        return (DeckManager.getMainDeck() != null) && (DeckManager.getMainDeck().name().compareTo("cram") == 0);
    }

    // ----------------------------------------------------------------------------
    // CUSTOM METHODS
    // ----------------------------------------------------------------------------

    /**
     * Registers an intent to listen for ACTION_MEDIA_EJECT notifications. The intent will call
     * closeExternalStorageFiles() if the external media is going to be ejected, so applications can clean up any files
     * they have open.
     */
    private void registerExternalStorageListener() {
        if (mUnmountReceiver == null) {
            mUnmountReceiver = new BroadcastReceiver() {
                @Override
                public void onReceive(Context context, Intent intent) {
                    String action = intent.getAction();
                    if (action.equals(Intent.ACTION_MEDIA_EJECT)) {
                        Log.i(AnkiDroidApp.TAG, "mUnmountReceiver - Action = Media Eject");
                        finishNoStorageAvailable();
                    }
                }
            };
            IntentFilter iFilter = new IntentFilter();
            iFilter.addAction(Intent.ACTION_MEDIA_EJECT);
            iFilter.addDataScheme("file");
            registerReceiver(mUnmountReceiver, iFilter);
        }
    }


    private void stopTimer() {
        // Stop visible timer and card timer 
        if (mPrefTimer) {
            mSavedTimer = SystemClock.elapsedRealtime() - mCardTimer.getBase();
            mCardTimer.stop();
        }
        if (mCurrentCard != null) {
           mCurrentCard.stopTimer();
        }
    }


    private void restartTimer() {
        if (mCurrentCard != null) {
            mCurrentCard.resumeTimer();
        }
        if (mPrefTimer && mSavedTimer != 0) {
            mCardTimer.setBase(SystemClock.elapsedRealtime() - mSavedTimer);
            mCardTimer.start();
        }
    }


    private void setLanguage(String language) {
    	Locale locale;
    	if (language.equals("")) {
        	locale = Locale.getDefault();
    	} else {
        	locale = new Locale(language);
    	}
        Configuration config = new Configuration();
        config.locale = locale;
        this.getResources().updateConfiguration(config, this.getResources().getDisplayMetrics());
    }


    private void finishNoStorageAvailable() {
        closeReviewer(StudyOptions.CONTENT_NO_EXTERNAL_STORAGE, false);
    }


    private boolean editCard() {
        if (isCramming()) {
        	Themes.showThemedToast(Reviewer.this, getResources().getString(R.string.cram_edit_warning), true);
            return false;
        } else {
        	mInEditor = true;
            Intent editCard = new Intent(Reviewer.this, CardEditor.class);
            editCard.putExtra(CardEditor.EXTRA_CALLER, CardEditor.CALLER_REVIEWER);
            editCard.putExtra(CardEditor.EXTRA_DECKPATH, DeckManager.getMainDeckPath());
        	sEditorCard = mCurrentCard;
        	setOutAnimation(true);
            startActivityForResult(editCard, EDIT_CURRENT_CARD);
            if (Integer.valueOf(android.os.Build.VERSION.SDK) > 4) {
                ActivityTransitionAnimation.slide(Reviewer.this, ActivityTransitionAnimation.LEFT);
            }
            return true;
        }
    }


    private void lookUpOrSelectText() {
        if (clipboardHasText()) {
            Log.i(AnkiDroidApp.TAG, "Clipboard has text = " + clipboardHasText());
            lookUp();
    	} else {
        	selectAndCopyText();
    	}
    }


    private boolean lookUp() {
    	mLookUpIcon.setVisibility(View.GONE);
	    mIsSelecting = false;
	    if (Lookup.lookUp(clipboardGetText().toString(), mCurrentCard)) {
	        clipboardSetText("");
	    }
	    return true;
    }


    private void showDeleteCardDialog() {
        Dialog dialog;
        Resources res = getResources();
        StyledDialog.Builder builder = new StyledDialog.Builder(this);
        builder.setTitle(res.getString(R.string.delete_card_title));
        builder.setIcon(android.R.drawable.ic_dialog_alert);
        builder.setMessage(String.format(res.getString(R.string.delete_card_message), Utils.stripHTML(mCurrentCard.getQuestion()), Utils.stripHTML(mCurrentCard.getAnswer())));
        builder.setPositiveButton(res.getString(R.string.yes),
                new DialogInterface.OnClickListener() {
                    @Override
                    public void onClick(DialogInterface dialog, int which) {
                    	setNextCardAnimation(false);
                        DeckTask.launchDeckTask(DeckTask.TASK_TYPE_DELETE_CARD, mDismissCardHandler, new DeckTask.TaskData(0, DeckManager.getMainDeck(), mCurrentCard));
                    }
                });
        builder.setNegativeButton(res.getString(R.string.no), null);
        dialog = builder.create();
        dialog.show();
    }


    private void answerCard(int ease) {
        mIsSelecting = false;
        mIsAnswering = true;
        if (mPrefTextSelection) {
            clipboardSetText("");
            if (mLookUpIcon.getVisibility() == View.VISIBLE) {
                mLookUpIcon.setVisibility(View.GONE);
                mLookUpIcon.setAnimation(ViewAnimation.fade(ViewAnimation.FADE_OUT, mFadeDuration, 0));        	
            }        	
        }
        Deck deck = DeckManager.getMainDeck();
    	switch (ease) {
    		case Card.EASE_FAILED:
    		    mChosenAnswer.setText("\u2022");
    		    mChosenAnswer.setTextColor(mNext1.getTextColors());
    	    	if ((deck.getDueCount() + deck.getNewCountToday()) == 1) {
    	    		mIsLastCard  = true;
                }
    			break;
    		case Card.EASE_HARD:
                mChosenAnswer.setText("\u2022\u2022");
                mChosenAnswer.setTextColor(mNext2.getTextColors());
    			break;
    		case Card.EASE_MID:
                mChosenAnswer.setText("\u2022\u2022\u2022");
                mChosenAnswer.setTextColor(mNext3.getTextColors());
    			break;
    		case Card.EASE_EASY:
                mChosenAnswer.setText("\u2022\u2022\u2022\u2022");
                mChosenAnswer.setTextColor(mNext4.getTextColors());
    			break;
    	}
    	mTimerHandler.removeCallbacks(removeChosenAnswerText);
    	mTimerHandler.postDelayed(removeChosenAnswerText, mShowChosenAnswerLength);
    	Sound.stopSounds();
    	mCurrentEase = ease;
        // Increment number reps counter
        mSessionCurrReps++;
        setNextCardAnimation(false);
        DeckTask.launchDeckTask(DeckTask.TASK_TYPE_ANSWER_CARD, mAnswerCardHandler, new DeckTask.TaskData(
                mCurrentEase, deck, mCurrentCard));
    }

    // Set the content view to the one provided and initialize accessors.
    private void initLayout(Integer layout) {
        setContentView(layout);

        mMainLayout = findViewById(R.id.main_layout);
        Themes.setContentStyle(mMainLayout, Themes.CALLER_REVIEWER);

        mCardContainer = (FrameLayout) findViewById(R.id.flashcard_frame);
		setInAnimation(false);

        findViewById(R.id.top_bar).setOnClickListener(mCardStatisticsListener);

        mCardFrame = (LinearLayout) findViewById(R.id.flashcard);
        mTouchLayer = (FrameLayout) findViewById(R.id.touch_layer);
        mTouchLayer.setOnTouchListener(mGestureListener);
    	if (mPrefTextSelection && mLongClickWorkaround) {
            mTouchLayer.setOnLongClickListener(mLongClickListener);
    	}
        if (mPrefTextSelection) {
            mClipboard = (ClipboardManager) getSystemService(Context.CLIPBOARD_SERVICE);
        }
        mCardFrame.removeAllViews();
        if (mSimpleInterface) {
        	mSimpleCard = new TextView(this);
        	Themes.setRegularFont(mSimpleCard);
        	mSimpleCard.setTextSize(mSimpleCard.getTextSize() * mDisplayFontSize / 100);
        	mSimpleCard.setGravity(Gravity.CENTER);
	        try {
	        	mSetTextIsSelectable = TextView.class.getMethod("setTextIsSelectable", boolean.class);
	        } catch (Throwable e) {
	        	Log.i(AnkiDroidApp.TAG, "mSetTextIsSelectable could not be found due to a too low Android version (< 3.0)");
	        	mSetTextIsSelectable = null;
	        }
        	if (mSetTextIsSelectable != null) {
<<<<<<< HEAD
			try {
		            	mSetTextIsSelectable.invoke(mSimpleCard, true);
			}
			catch(IllegalAccessException e) {
				Log.e(AnkiDroidApp.TAG, e.getMessage());
			}
			catch(InvocationTargetException e) {
				Log.e(AnkiDroidApp.TAG, e.getMessage());
			}
=======
	            	try {
						mSetTextIsSelectable.invoke(mSimpleCard, true);
					} catch (Exception e) {
						Log.e(AnkiDroidApp.TAG, e.toString());
					}
>>>>>>> ad9d7ac5
        	}
        	mSimpleCard.setClickable(true);
        	mCardFrame.addView(mSimpleCard);
        } else {
            mCard = createWebView();
            mCardFrame.addView(mCard);
        }
        if (!mChangeBorderStyle) {
            ((View)findViewById(R.id.flashcard_border)).setVisibility(View.VISIBLE);        	
        }
        
        if (mRefreshWebview && !mSimpleInterface) {
            mNextCard = createWebView();
            mNextCard.setVisibility(View.GONE);
            mCardFrame.addView(mNextCard, 0);

            mCustomFontStyle = getCustomFontsStyle() + getDefaultFontStyle();
        }

        // hunt for input issue 720, like android issue 3341
        if (Integer.parseInt(android.os.Build.VERSION.SDK) < 8 && !mSimpleInterface) {
            mCard.setFocusableInTouchMode(true);
        }
        
        // Initialize swipe
        gestureDetector = new GestureDetector(new MyGestureDetector());
        
        // Initialize shake detection
        if (mShakeEnabled) {
            mSensorManager = (SensorManager) getSystemService(Context.SENSOR_SERVICE);
            mSensorManager.registerListener(mSensorListener, mSensorManager.getDefaultSensor(Sensor.TYPE_ACCELEROMETER), SensorManager.SENSOR_DELAY_NORMAL);
            mAccel = 0.00f;
            mAccelCurrent = SensorManager.GRAVITY_EARTH;
            mAccelLast = SensorManager.GRAVITY_EARTH;	
        }

        Resources res = getResources();

        mEase1 = (Button) findViewById(R.id.ease1);
        mEase1.setTextColor(res.getColor(R.color.next_time_failed_color));
        mEase1Layout = (LinearLayout) findViewById(R.id.flashcard_layout_ease1);
        mEase1Layout.setOnClickListener(mSelectEaseHandler);

        mEase2 = (Button) findViewById(R.id.ease2);
        mEase2.setTextColor(res.getColor(R.color.next_time_usual_color));
        mEase2Layout = (LinearLayout) findViewById(R.id.flashcard_layout_ease2);
        mEase2Layout.setOnClickListener(mSelectEaseHandler);

        mEase3 = (Button) findViewById(R.id.ease3);
        mEase3Layout = (LinearLayout) findViewById(R.id.flashcard_layout_ease3);
        mEase3Layout.setOnClickListener(mSelectEaseHandler);

        mEase4 = (Button) findViewById(R.id.ease4);
        mEase4Layout = (LinearLayout) findViewById(R.id.flashcard_layout_ease4);
        mEase4Layout.setOnClickListener(mSelectEaseHandler);

        mNext1 = (TextView) findViewById(R.id.nextTime1);
        mNext2 = (TextView) findViewById(R.id.nextTime2);
        mNext3 = (TextView) findViewById(R.id.nextTime3);
        mNext4 = (TextView) findViewById(R.id.nextTime4);

        mNext1.setTextColor(res.getColor(R.color.next_time_failed_color));
        mNext2.setTextColor(res.getColor(R.color.next_time_usual_color));

        if (!mshowNextReviewTime) {
        	((TextView)findViewById(R.id.nextTimeflip)).setVisibility(View.GONE);
            mNext1.setVisibility(View.GONE);
            mNext2.setVisibility(View.GONE);
            mNext3.setVisibility(View.GONE);
            mNext4.setVisibility(View.GONE);
        }

        mFlipCard = (Button) findViewById(R.id.flip_card);
        mFlipCardLayout = (LinearLayout) findViewById(R.id.flashcard_layout_flip);
        mFlipCardLayout.setOnClickListener(mFlipCardListener);


        mTextBarRed = (TextView) findViewById(R.id.red_number);
        mTextBarBlack = (TextView) findViewById(R.id.black_number);
        mTextBarBlue = (TextView) findViewById(R.id.blue_number);

        if (mShowProgressBars) {
        	mSessionYesBar = (View) findViewById(R.id.daily_bar);
            mSessionProgressBar = (View) findViewById(R.id.session_progress);
            mProgressBars = (LinearLayout) findViewById(R.id.progress_bars);
        }

        mCardTimer = (Chronometer) findViewById(R.id.card_time);
    	if (mPrefTimer && (mConfigurationChanged)) {
    		switchVisibility(mCardTimer, View.VISIBLE);
    	}
    	if (mShowProgressBars && (mConfigurationChanged)) {
    		switchVisibility(mProgressBars, View.VISIBLE);
    	}

        mChosenAnswer = (TextView) findViewById(R.id.choosen_answer);

        if (mPrefWhiteboard) {       	
            mWhiteboard = new Whiteboard(this, mInvertedColors, mBlackWhiteboard);
            FrameLayout.LayoutParams lp2 = new FrameLayout.LayoutParams(LayoutParams.FILL_PARENT, LayoutParams.FILL_PARENT);
            mWhiteboard.setLayoutParams(lp2);
            FrameLayout fl = (FrameLayout) findViewById(R.id.whiteboard);
            fl.addView(mWhiteboard);
            
            mWhiteboard.setOnTouchListener(new View.OnTouchListener() {
                @Override
                public boolean onTouch(View v, MotionEvent event) {
                    if (mShowWhiteboard) {
                        return false;
                    }
                    if (gestureDetector.onTouchEvent(event)) {
                        return true;
                    }
                    return false;
                }
            });            
        }
        mAnswerField = (EditText) findViewById(R.id.answer_field);

        mNextTimeTextColor = getResources().getColor(R.color.next_time_usual_color);
        mNextTimeTextRecomColor = getResources().getColor(R.color.next_time_recommended_color);        	
        mForegroundColor = getResources().getColor(R.color.next_time_usual_color);        	
        if (mInvertedColors) {
            invertColors(true);
        }

        mLookUpIcon = findViewById(R.id.lookup_button);
        mLookUpIcon.setVisibility(View.GONE);
        mLookUpIcon.setOnClickListener(new OnClickListener() {

			@Override
			public void onClick(View arg0) {
				if (clipboardHasText()) {
					lookUp();
				}
			}
        	
        });
        initControls();
    }


    private WebView createWebView() {
        WebView webView = new MyWebView(this);
        webView.setWillNotCacheDrawing(true);
        webView.setScrollBarStyle(WebView.SCROLLBARS_OUTSIDE_OVERLAY);
        if (mZoomEnabled) {
            webView.getSettings().setBuiltInZoomControls(true);
        }
        webView.getSettings().setJavaScriptEnabled(true);
        webView.setWebChromeClient(new AnkiDroidWebChromeClient());
        webView.addJavascriptInterface(new JavaScriptInterface(), "interface");
        if (Integer.parseInt(android.os.Build.VERSION.SDK) > 7) {
            webView.setFocusableInTouchMode(false);
        }
        Log.i(AnkiDroidApp.TAG, "Focusable = " + webView.isFocusable() + ", Focusable in touch mode = " + webView.isFocusableInTouchMode());
        if (mSetScrollbarBarFading != null) {
            try {
            	mSetScrollbarBarFading.invoke(webView, false);
            } catch (Throwable e) {
            	Log.i(AnkiDroidApp.TAG, "setScrollbarFadingEnabled could not be set due to a too low Android version (< 2.1)");
            	mSetScrollbarBarFading = null;
            }
        }
        mScaleInPercent = webView.getScale();
        return webView;
    }


    private void invertColors(boolean invert) {
        Resources res = getResources();        

        int[] colors = Themes.setNightMode(this, mMainLayout, invert);
        mForegroundColor = colors[0];
        mNextTimeTextColor = mForegroundColor;
        mNextTimeTextRecomColor = colors[1];

        mFlipCard.setTextColor(mForegroundColor);
        mNext4.setTextColor(mNextTimeTextColor);
        mEase4.setTextColor(mNextTimeTextColor);
        mCardTimer.setTextColor(mForegroundColor);
        mTextBarBlack.setTextColor(mForegroundColor);
        mTextBarBlue.setTextColor(invert ? res.getColor(R.color.textbar_blue_color_inv) : res.getColor(R.color.textbar_blue_color));

        if (mSimpleInterface) {
            mSimpleCard.setBackgroundColor(mCurrentBackgroundColor);
            mSimpleCard.setTextColor(mForegroundColor);
        } else {
            mCard.setBackgroundColor(mCurrentBackgroundColor);        	
        }

        int fgColor = R.color.studyoptions_progressbar_frame_light;
        int bgColor = R.color.studyoptions_progressbar_background_nightmode;
        findViewById(R.id.progress_bars_border1).setBackgroundResource(fgColor);
        findViewById(R.id.progress_bars_border2).setBackgroundResource(fgColor);
        findViewById(R.id.progress_bars_back1).setBackgroundResource(bgColor);
        findViewById(R.id.progress_bars_back2).setBackgroundResource(bgColor);

    }


    private boolean[] postAnswerCard(DeckTask.TaskData... values) {
        Resources res = getResources();
        boolean sessionComplete = false;
        boolean noMoreCards = false;

        // if in background, actualise widget
    	if (mInBackground) {
    		updateBigWidget(false);
        }

        // Check to see if session rep or time limit has been reached
        Deck deck = DeckManager.getMainDeck();
        if (deck == null) {
        	return new boolean[] {false, false};
        }
        long sessionRepLimit = deck.getSessionRepLimit();
        long sessionTime = deck.getSessionTimeLimit();
        String sessionMessage = null;
        String leechMessage;
        Log.i(AnkiDroidApp.TAG, "reviewer leech flag: " + values[0].isPreviousCardLeech() + " " + values[0].isPreviousCardSuspended());

        if (values[0].isPreviousCardLeech()) {
            if (values[0].isPreviousCardSuspended()) {
                leechMessage = res.getString(R.string.leech_suspend_notification);
            } else {
                leechMessage = res.getString(R.string.leech_notification);
            }
            Themes.showThemedToast(Reviewer.this, leechMessage, true);
        }

        if ((sessionRepLimit > 0) && (mSessionCurrReps >= sessionRepLimit)) {
        	sessionComplete = true;
            sessionMessage = res.getString(R.string.session_question_limit_reached);
        } else if ((sessionTime > 0) && (System.currentTimeMillis() >= mSessionTimeLimit)) {
            // session time limit reached, flag for halt once async task has completed.
        	sessionComplete = true;
            sessionMessage = res.getString(R.string.session_time_limit_reached);
        } else if (mIsLastCard) {
        	noMoreCards = true;
            mProgressDialog = StyledProgressDialog.show(Reviewer.this, "", getResources()
                    .getString(R.string.saving_changes), true);
            setOutAnimation(true);
        } else {
            // session limits not reached, show next card
        	mCurrentCard = values[0].getCard();

            // If the card is null means that there are no more cards scheduled for review.
            if (mCurrentCard == null) {
            	noMoreCards = true;
                mProgressDialog = StyledProgressDialog.show(Reviewer.this, "", getResources()
                        .getString(R.string.saving_changes), true);
                setOutAnimation(false);
                return new boolean[] {sessionComplete, noMoreCards};
            }

            // Start reviewing next card
            if (mPrefWriteAnswers) { //only bother query deck if needed
            	String[] answer = mCurrentCard.getComparedFieldAnswer();
            	comparedFieldAnswer = answer[0];
            	comparedFieldClass = answer[1];
            } else {
            	comparedFieldAnswer = null;
            }
            Reviewer.this.setProgressBarIndeterminateVisibility(false);
            // Reviewer.this.enableControls();
            Reviewer.this.unblockControls();
            Reviewer.this.displayCardQuestion();
        }
        if (mChosenAnswer.getText().equals("")) {
            setDueMessage();
        }
        // Show a message to user if a session limit has been reached.
        if (sessionMessage != null) {
        	Themes.showThemedToast(Reviewer.this, sessionMessage, true);
        }
        return new boolean[] {sessionComplete, noMoreCards};
    }


    private void showEaseButtons() {
        Resources res = getResources();

        // hide flipcard button
        switchVisibility(mFlipCardLayout, View.GONE);

        // Set correct label for each button
        if (mCurrentCard.isRev()) {
            mEase1.setText(res.getString(R.string.ease1_successive));
            mEase2.setText(res.getString(R.string.ease2_successive));
            mEase3.setText(res.getString(R.string.ease3_successive));
            mEase4.setText(res.getString(R.string.ease4_successive));
        } else {
            mEase1.setText(res.getString(R.string.ease1_learning));
            mEase2.setText(res.getString(R.string.ease2_learning));
            mEase3.setText(res.getString(R.string.ease3_learning));
            mEase4.setText(res.getString(R.string.ease4_learning));
        }

        // Show buttons
        switchVisibility(mEase1Layout, View.VISIBLE);
        switchVisibility(mEase2Layout, View.VISIBLE);
        switchVisibility(mEase3Layout, View.VISIBLE);
        switchVisibility(mEase4Layout, View.VISIBLE);
        
        // Focus default button
        if (mCurrentCard.isRev()) {
            mEase3Layout.requestFocus();
            mNext2.setTextColor(mNextTimeTextColor);
            mEase2.setTextColor(mNextTimeTextColor);
            mNext3.setTextColor(mNextTimeTextRecomColor);
            mEase3.setTextColor(mNextTimeTextRecomColor);
        } else {
            mEase2Layout.requestFocus();
            mNext2.setTextColor(mNextTimeTextRecomColor);
            mEase2.setTextColor(mNextTimeTextRecomColor);
            mNext3.setTextColor(mNextTimeTextColor);
            mEase3.setTextColor(mNextTimeTextColor);
        }

        // Show next review time
        if (mshowNextReviewTime) {
        mNext1.setText(nextInterval(1));
        mNext2.setText(nextInterval(2));
        mNext3.setText(nextInterval(3));
        mNext4.setText(nextInterval(4));
        switchVisibility(mNext1, View.VISIBLE);
        switchVisibility(mNext2, View.VISIBLE);
        switchVisibility(mNext3, View.VISIBLE);
        switchVisibility(mNext4, View.VISIBLE);
        }
    }


    private void hideEaseButtons() {
    	switchVisibility(mEase1Layout, View.GONE);
    	switchVisibility(mEase2Layout, View.GONE);
    	switchVisibility(mEase3Layout, View.GONE);
    	switchVisibility(mEase4Layout, View.GONE);
    	if (mshowNextReviewTime) {
    		int visibility = typeAnswer() ? View.GONE : View.INVISIBLE;
    		switchVisibility(mNext1, visibility);
    		switchVisibility(mNext2, visibility);
    		switchVisibility(mNext3, visibility);
    		switchVisibility(mNext4, visibility);
    	}
    	if (mFlipCardLayout.getVisibility() != View.VISIBLE) {
    		switchVisibility(mFlipCardLayout, View.VISIBLE);
    		mFlipCardLayout.requestFocus();
    	} else if (typeAnswer()) {
            mAnswerField.requestFocus();

            // Show soft keyboard
            InputMethodManager inputMethodManager = (InputMethodManager) getSystemService(Context.INPUT_METHOD_SERVICE);
            inputMethodManager.showSoftInput(mAnswerField, InputMethodManager.SHOW_FORCED);
    	}
    }


    private void switchVisibility(View view, int visible) {
    	switchVisibility(view, visible, mShowAnimations && !mConfigurationChanged);
    }
    private void switchVisibility(View view, int visible, boolean fade) {
    	view.setVisibility(visible);
    	if (fade) {
    		int duration = mShowAnimations ? mAnimationDurationTurn / 2 : mFadeDuration;
    		if (visible == View.VISIBLE) {
        		view.setAnimation(ViewAnimation.fade(ViewAnimation.FADE_IN, duration, mShowAnimations ? duration : 0));    			
    		} else {
        		view.setAnimation(ViewAnimation.fade(ViewAnimation.FADE_OUT, duration, 0));
    		}
    	}
    }


    private void switchTopBarVisibility(int visible) {
    	if (mPrefTimer) {
    		switchVisibility(mCardTimer, visible, true);
    	}
    	if (mShowProgressBars) {
    		switchVisibility(mProgressBars, visible, true);
    	}
    	switchVisibility(mTextBarRed, visible, true);
    	switchVisibility(mTextBarBlack, visible, true);
    	switchVisibility(mTextBarBlue, visible, true);
    	switchVisibility(mChosenAnswer, visible, true);
    }


    private void initControls() {
        mCardFrame.setVisibility(View.VISIBLE);
        mTextBarRed.setVisibility(View.VISIBLE);
        mTextBarBlack.setVisibility(View.VISIBLE);
        mTextBarBlue.setVisibility(View.VISIBLE);
        mChosenAnswer.setVisibility(View.VISIBLE);
        mFlipCardLayout.setVisibility(View.VISIBLE);
        
        if (mPrefWhiteboard) {
            mWhiteboard.setVisibility(mShowWhiteboard ? View.VISIBLE : View.GONE);            
        }
        mAnswerField.setVisibility(typeAnswer() ? View.VISIBLE : View.GONE);
    }


    private SharedPreferences restorePreferences() {
        SharedPreferences preferences = PrefSettings.getSharedPrefs(getBaseContext());
        mPrefTimer = preferences.getBoolean("timer", true);
        mPrefWhiteboard = preferences.getBoolean("whiteboard", false);
        mPrefWriteAnswers = preferences.getBoolean("writeAnswers", false);
        mPrefTextSelection = preferences.getBoolean("textSelection", true);
        mLongClickWorkaround = preferences.getBoolean("textSelectionLongclickWorkaround", false);
        mDeckFilename = preferences.getString("deckFilename", "");
        mNightMode = preferences.getBoolean("invertedColors", false);
    	mInvertedColors = mNightMode;
        mBlackWhiteboard = preferences.getBoolean("blackWhiteboard", true);
        mSwapQA = preferences.getBoolean("swapqa", false);
        mPrefUseRubySupport = preferences.getBoolean("useRubySupport", false);
        mPrefFullscreenReview = preferences.getBoolean("fullscreenReview", true);
        mshowNextReviewTime = preferences.getBoolean("showNextReviewTime", true);
        mZoomEnabled = preferences.getBoolean("zoom", false);
//        mZeemoteEnabled = preferences.getBoolean("zeemote", false);
        mDisplayFontSize = preferences.getInt("relativeDisplayFontSize", CardModel.DEFAULT_FONT_SIZE_RATIO);
        mRelativeButtonSize = preferences.getInt("answerButtonSize", 100);
        mPrefHideQuestionInAnswer = Integer.parseInt(preferences.getString("hideQuestionInAnswer",
                Integer.toString(HQIA_DO_SHOW)));
        mInputWorkaround = preferences.getBoolean("inputWorkaround", false);
        mPrefFixHebrew = preferences.getBoolean("fixHebrewText", false);
        mPrefFixArabic = preferences.getBoolean("fixArabicText", false);
        mSpeakText = preferences.getBoolean("tts", false);
        mPlaySoundsAtStart = preferences.getBoolean("playSoundsAtStart", true);
        mShowProgressBars = preferences.getBoolean("progressBars", true);
        mPrefUseTimer = preferences.getBoolean("timeoutAnswer", false);
        mWaitAnswerSecond = preferences.getInt("timeoutAnswerSeconds", 20);
        mWaitQuestionSecond = preferences.getInt("timeoutQuestionSeconds", 60);
        mScrollingButtons = preferences.getBoolean("scrolling_buttons", false);
        mDoubleScrolling =  preferences.getBoolean("double_scrolling", false);
        mGesturesEnabled = preferences.getBoolean("swipe", false);
        if (mGesturesEnabled) {
         	mGestureShake = Integer.parseInt(preferences.getString("gestureShake", "0"));
         	if (mGestureShake != 0) {
         		mShakeEnabled = true;
         	}
            mShakeIntensity = preferences.getInt("minShakeIntensity", 70);

            mGestureSwipeUp = Integer.parseInt(preferences.getString("gestureSwipeUp", "0"));
         	mGestureSwipeDown = Integer.parseInt(preferences.getString("gestureSwipeDown", "0"));
         	mGestureSwipeLeft = Integer.parseInt(preferences.getString("gestureSwipeLeft", "13"));
         	mGestureSwipeRight = Integer.parseInt(preferences.getString("gestureSwipeRight", "0"));
         	mGestureDoubleTap = Integer.parseInt(preferences.getString("gestureDoubleTap", "0"));
         	mGestureTapLeft = Integer.parseInt(preferences.getString("gestureTapLeft", "0"));
         	mGestureTapRight = Integer.parseInt(preferences.getString("gestureTapRight", "0"));
         	mGestureTapTop = Integer.parseInt(preferences.getString("gestureTapTop", "0"));
         	mGestureTapBottom = Integer.parseInt(preferences.getString("gestureTapBottom", "0"));
         	mGestureLongclick = Integer.parseInt(preferences.getString("gestureLongclick", "0"));
        }
        mShowAnimations = preferences.getBoolean("themeAnimations", false);
        if (mShowAnimations) {
            int animationDuration = preferences.getInt("animationDuration", 500);
           	mAnimationDurationTurn = animationDuration;
           	mAnimationDurationMove = animationDuration;
        }
        mLocale = preferences.getString("language", "");

        // allow screen orientation in reviewer only when fix preference is not set
        if (preferences.getBoolean("fixOrientation", false)) {
            if (getResources().getConfiguration().orientation == Configuration.ORIENTATION_LANDSCAPE) {
                setRequestedOrientation(ActivityInfo.SCREEN_ORIENTATION_LANDSCAPE);
            } else if (getResources().getConfiguration().orientation == Configuration.ORIENTATION_PORTRAIT) {
                setRequestedOrientation(ActivityInfo.SCREEN_ORIENTATION_PORTRAIT);
            }
        }

        if (preferences.getBoolean("keepScreenOn", false)) {
        	this.getWindow().addFlags(WindowManager.LayoutParams.FLAG_KEEP_SCREEN_ON);
        }

        mSimpleInterface = preferences.getBoolean("simpleInterface", false);

        return preferences;
    }


    private void setDueMessage() {
    	Deck deck = DeckManager.getMainDeck();
		if (mCurrentCard != null && deck != null && deck.getScheduler().equals("reviewEarly") && mCurrentCard.getType() != Card.TYPE_FAILED) {
    		mChosenAnswer.setTextColor(mForegroundColor);
    		mChosenAnswer.setText(Utils.fmtTimeSpan(mCurrentCard.getCombinedDue() - Utils.now(), Utils.TIME_FORMAT_IN));				
		}
    }


    private void updateForNewCard() {
    	updateScreenCounts();
    	if (mShowProgressBars) {
            updateStatisticBars();
    	}

        // Clean answer field
        if (typeAnswer()) {
            mAnswerField.setText("");
        }

        if (mPrefWhiteboard && !mShowAnimations) {
            mWhiteboard.clear();
        }

        if (mPrefTimer) {
            mCardTimer.setBase(SystemClock.elapsedRealtime());
            mCardTimer.start();
        }
    }


    private void updateScreenCounts() {
    	if (mCurrentCard == null) {
    		return;
    	}
        Deck deck = DeckManager.getMainDeck();
        int eta = deck.getETA();
        if (deck.hasFinishScheduler() || eta < 1) {
            setTitle(deck.getDeckName());
        } else {
            setTitle(getResources().getQuantityString(R.plurals.reviewer_window_title, eta, deck.getDeckName(), eta));        	
        }

        int _failedSoonCount = deck.getFailedSoonCount();
        int _revCount = deck.getRevCount();
        int _newCount = deck.getNewCountToday();
        
        SpannableString failedSoonCount = new SpannableString(String.valueOf(_failedSoonCount));
        SpannableString revCount = new SpannableString(String.valueOf(_revCount));
        SpannableString newCount = new SpannableString(String.valueOf(_newCount));

        boolean isDue = true; // mCurrentCard.isDue();
        int type = mCurrentCard.getType();

        if (isDue && (type == Card.TYPE_NEW)) {
            newCount.setSpan(new UnderlineSpan(), 0, newCount.length(), 0);
        }
        if (isDue && (type == Card.TYPE_REV)) {
            revCount.setSpan(new UnderlineSpan(), 0, revCount.length(), 0);
        }
        if (isDue && (type == Card.TYPE_FAILED)) {
            failedSoonCount.setSpan(new UnderlineSpan(), 0, failedSoonCount.length(), 0);
        }

        mTextBarRed.setText(failedSoonCount);
        mTextBarBlack.setText(revCount);
        mTextBarBlue.setText(newCount);
    }


    private void updateStatisticBars() {
        if (mStatisticBarsMax == 0) {
            View view = findViewById(R.id.progress_bars_back1);
            mStatisticBarsMax = view.getWidth();
            mStatisticBarsHeight = view.getHeight();
        }
        Deck deck = DeckManager.getMainDeck();
        Utils.updateProgressBars(this, mSessionProgressBar, deck.getSessionProgress(), mStatisticBarsMax, mStatisticBarsHeight, true, false);
        Utils.updateProgressBars(this, mSessionYesBar, deck.getProgress(false), mStatisticBarsMax, mStatisticBarsHeight, true);
    }

    /* Handler for the delay in auto showing question and/or answer
     * One toggle for both question and answer, could set longer
     * delay for auto next question
     */
    private Handler mTimeoutHandler = new Handler();

    private Runnable mShowQuestionTask = new Runnable() {
        public void run() {
            //Assume hitting the "Again" button when auto next question
            if (mEase1Layout.isEnabled() == true && mEase1Layout.getVisibility() == View.VISIBLE) {
		mEase1Layout.performClick();
            }
        }
    };

    private Runnable mShowAnswerTask = new Runnable() {
        public void run() {
            if (mPrefTimer) {
                mCardTimer.stop();
            }
            if (mFlipCardLayout.isEnabled() == true && mFlipCardLayout.getVisibility() == View.VISIBLE && !mIsAnswering) {
		mFlipCardLayout.performClick();
            }
        }
    };

    private void displayCardQuestion() {
        sDisplayAnswer = false;
        mIsAnswering = false;

        if (mButtonHeight == 0 && mRelativeButtonSize != 100) {
        	mButtonHeight = mFlipCard.getHeight() * mRelativeButtonSize / 100;
        	mFlipCard.setHeight(mButtonHeight);
        	mEase1.setHeight(mButtonHeight);
        	mEase2.setHeight(mButtonHeight);
        	mEase3.setHeight(mButtonHeight);
        	mEase4.setHeight(mButtonHeight);        	
        }

        String question = getQuestion();

        if(mPrefFixArabic) {
        	question = ArabicUtilities.reshapeSentence(question, true);
        }
        Log.i(AnkiDroidApp.TAG, "question: '" + question + "'");

        String displayString = "";

        if (mSimpleInterface) {
        	mCardContent = Html.fromHtml(question);
        	if (mCardContent.length() == 0) {
        		SpannableString hint = new SpannableString(getResources().getString(R.string.simple_interface_hint, R.string.card_details_question));
        		hint.setSpan(new StyleSpan(Typeface.ITALIC), 0, mCardContent.length(), Spanned.SPAN_EXCLUSIVE_EXCLUSIVE);
        		mCardContent = hint;
        	}
        } else {
            // If the user wants to write the answer
            if (typeAnswer()) {
                mAnswerField.setVisibility(View.VISIBLE);

                // Show soft keyboard
                InputMethodManager inputMethodManager = (InputMethodManager) getSystemService(Context.INPUT_METHOD_SERVICE);
                inputMethodManager.showSoftInput(mAnswerField, InputMethodManager.SHOW_FORCED);
            }

            displayString = enrichWithQADiv(question, false);
            // Show an horizontal line as separation when question is shown in answer
            if (isQuestionDisplayed()) {
                displayString = displayString + "<hr/>";
            }

            if (mSpeakText && Integer.valueOf(android.os.Build.VERSION.SDK) > 3) {
                ReadText.setLanguageInformation(Model.getModel(DeckManager.getMainDeck(), mCurrentCard.getCardModelId(), false).getId(), mCurrentCard.getCardModelId());          
            }
        }

        updateCard(displayString);
        hideEaseButtons();

        // If the user want to show answer automatically
        if (mPrefUseTimer) {
            mTimeoutHandler.removeCallbacks(mShowAnswerTask);
            mTimeoutHandler.postDelayed(mShowAnswerTask, mWaitAnswerSecond * 1000  );            
        }
    }


    private void displayCardAnswer() {
        Log.i(AnkiDroidApp.TAG, "displayCardAnswer");

        // prevent answering (by e.g. gestures) before card is loaded
        if (mCurrentCard == null) {
        	return;
        }

        sDisplayAnswer = true;
        setFlipCardAnimation();

        String answer = getAnswer(), question = getQuestion();

        String displayString = "";
        
        if (mSimpleInterface) {
        	SpannableStringBuilder sb = new SpannableStringBuilder();
		if (isQuestionDisplayed()) {
	        	Spanned ques = Html.fromHtml(question);
	        	if (ques.length() == 0) {
	        		ques = new SpannableString(getResources().getString(R.string.simple_interface_hint, R.string.card_details_question));
	        		((SpannableString)ques).setSpan(new StyleSpan(Typeface.ITALIC), 0, mCardContent.length(), Spanned.SPAN_EXCLUSIVE_EXCLUSIVE);
			}
	        	sb.append(ques);
	        	sb.append("\n─────\n");
        	}

        	Spanned ans = Html.fromHtml(answer);
        	if (ans.length() == 0) {
        		SpannableString hint = new SpannableString(getResources().getString(R.string.simple_interface_hint, R.string.card_details_answer));
        		hint.setSpan(new StyleSpan(Typeface.ITALIC), 0, hint.length(), Spanned.SPAN_EXCLUSIVE_EXCLUSIVE);
        		ans = hint;
        	}
        	sb.append(ans);
        	mCardContent = sb;
        } else {
            Sound.stopSounds();

            if(mPrefFixArabic) {
            	// reshape
            	answer = ArabicUtilities.reshapeSentence(answer, true);
            	question = ArabicUtilities.reshapeSentence(question, true);
            }

            // If the user wrote an answer
            if (typeAnswer()) {
                mAnswerField.setVisibility(View.GONE);
                if (mCurrentCard != null) {
                    // Obtain the user answer and the correct answer
                    String userAnswer = mAnswerField.getText().toString();         
                    Matcher matcher = sSpanPattern.matcher(Utils.stripHTMLMedia(ArabicUtilities.reshapeSentence(comparedFieldAnswer, true)));
                    String correctAnswer = matcher.replaceAll("");
                    matcher = sBrPattern.matcher(correctAnswer);
                    correctAnswer = matcher.replaceAll("\n");
                    matcher = Sound.sSoundPattern.matcher(correctAnswer);
                    correctAnswer = matcher.replaceAll("");
                    matcher = Image.sImagePattern.matcher(correctAnswer);
                    correctAnswer = matcher.replaceAll("");
                    Log.i(AnkiDroidApp.TAG, "correct answer = " + correctAnswer);

                    // Obtain the diff and send it to updateCard
                    DiffEngine diff = new DiffEngine();

                    StringBuffer span = new StringBuffer();
                    span.append("<span class=\"").append(comparedFieldClass).append("\">");
                    span.append(diff.diff_prettyHtml(diff.diff_main(userAnswer, correctAnswer)));
                    span.append("</span>");
                    span.append("<br/>").append(answer);
                    displayString = enrichWithQADiv(span.toString(), true);
                }

                // Hide soft keyboard
                InputMethodManager inputMethodManager = (InputMethodManager) getSystemService(Context.INPUT_METHOD_SERVICE);
                inputMethodManager.hideSoftInputFromWindow(mAnswerField.getWindowToken(), 0);
            } else {
                displayString = enrichWithQADiv(answer, true);
            }

            // Depending on preferences do or do not show the question
            if (isQuestionDisplayed()) {
                StringBuffer sb = new StringBuffer();
                sb.append(enrichWithQADiv(question, false));
                sb.append("<a name=\"question\"></a><hr/>");
                sb.append(displayString);
                displayString = sb.toString();
            }
        }

        mIsSelecting = false;
        updateCard(displayString);
        showEaseButtons();

        // If the user want to show next question automatically
        if (mPrefUseTimer) {
            mTimeoutHandler.removeCallbacks(mShowQuestionTask);
            mTimeoutHandler.postDelayed(mShowQuestionTask, mWaitQuestionSecond * 1000  );            
        }
    }


    private void updateCard(String content) {
        Log.i(AnkiDroidApp.TAG, "updateCard");

        if (mSimpleInterface) {
        	fillFlashcard(mShowAnimations);
        	return;
        }

        mBaseUrl = "";
        Boolean isJapaneseModel = false;
        
        //Check whether there is a hard coded font-size in the content and apply the relative font size
        //Check needs to be done before CSS is applied to content;
        content = recalculateHardCodedFontSize(content, mDisplayFontSize);
        
        // Add CSS for font color and font size
        if (mCurrentCard != null) {
        	final String japaneseModelTag = "Japanese";
        	
            Deck currentDeck = DeckManager.getMainDeck();
            Model myModel = Model.getModel(currentDeck, mCurrentCard.getCardModelId(), false);
		if (myModel == null) {
			Log.e(AnkiDroidApp.TAG, "updateCard - no Model could be fetched. Closing Reviewer and showing db-error dialog");
	                closeReviewer(RESULT_ANSWERING_ERROR, true);			
		}
            mBaseUrl = Utils.getBaseUrl(mMediaDir, myModel, currentDeck);
            int nightBackground = Themes.getNightModeCardBackground(this);
            content = myModel.getCSSForFontColorSize(mCurrentCard.getCardModelId(), mDisplayFontSize, mNightMode, nightBackground) + Model.invertColors(content, mNightMode);
            isJapaneseModel = myModel.hasTag(japaneseModelTag);
            mCurrentBackgroundColor = myModel.getBackgroundColor(mCurrentCard.getCardModelId());
        } else {
        	mCard.getSettings().setDefaultFontSize(calculateDynamicFontSize(content));
            mBaseUrl = Utils.urlEncodeMediaDir(mDeckFilename.replace(".anki", ".media/"));
        }

        // Log.i(AnkiDroidApp.TAG, "Initial content card = \n" + content);
        // content = Image.parseImages(deckFilename, content);
        // Log.i(AnkiDroidApp.TAG, "content after parsing images = \n" + content);

        // don't play question sound again when displaying answer 
        int questionStartsAt = content.indexOf("<a name=\"question\"></a><hr/>");
        String question = "";
        String answer = "";
        if (isQuestionDisplayed()) {
        	if (sDisplayAnswer && (questionStartsAt != -1)) {
                question = Sound.parseSounds(mBaseUrl, content.substring(0, questionStartsAt), mSpeakText, MetaDB.LANGUAGES_QA_QUESTION);
                answer = Sound.parseSounds(mBaseUrl, content.substring(questionStartsAt, content.length()), mSpeakText, MetaDB.LANGUAGES_QA_ANSWER);
        	} else {
                question = Sound.parseSounds(mBaseUrl, content.substring(0, content.length() - 5), mSpeakText, MetaDB.LANGUAGES_QA_QUESTION) + "<hr/>";
        	}
        } else {
            int qa = MetaDB.LANGUAGES_QA_QUESTION;
        	if (sDisplayAnswer) {
                qa = MetaDB.LANGUAGES_QA_ANSWER;
        	}
        	answer = Sound.parseSounds(mBaseUrl, content, mSpeakText, qa);
        }

        // Parse out the LaTeX images
        question = LaTeX.parseLaTeX(DeckManager.getMainDeck(), question);
        answer = LaTeX.parseLaTeX(DeckManager.getMainDeck(), answer);

       
        // If ruby annotation support is activated, then parse and handle:
        // Strip kanji in question, add furigana in answer
        if (mPrefUseRubySupport && isJapaneseModel) {
          	content = RubyParser.ankiStripKanji(question) + RubyParser.ankiRubyToMarkup(answer);
        } else {
        	content = question + answer;
        }

        // In order to display the bold style correctly, we have to change
        // font-weight to 700
        content = content.replace("font-weight:600;", "font-weight:700;");

        // Find hebrew text
        if (isHebrewFixEnabled()) {
            content = applyFixForHebrew(content);
        }
		
        Log.i(AnkiDroidApp.TAG, "content card = \n" + content);
        StringBuilder style = new StringBuilder();
        style.append(mCustomFontStyle);
        style.append(getDeckStyle(mCurrentCard.mDeck.getDeckPath()));
        Log.i(AnkiDroidApp.TAG, "::style::" + style);
        mCardContent = new SpannedString(mCardTemplate.replace("::content::", content).replace("::style::", style.toString()));
        // Log.i(AnkiDroidApp.TAG, "card html = \n" + card);
        Log.i(AnkiDroidApp.TAG, "base url = " + mBaseUrl );

    	fillFlashcard(mShowAnimations);

        if (!mConfigurationChanged && mPlaySoundsAtStart) {
            if (!mSpeakText) {
                Sound.playSounds(null, 0);
            } else if (!sDisplayAnswer) {
                Sound.playSounds(Utils.stripHTML(getQuestion()), MetaDB.LANGUAGES_QA_QUESTION);
            } else {
                Sound.playSounds(Utils.stripHTML(getAnswer()), MetaDB.LANGUAGES_QA_ANSWER);
            }
        }
    }


    private void setFlipCardAnimation() {
    	mNextAnimation = ANIMATION_TURN;
    }
    private void setNextCardAnimation(boolean reverse) {
    	if (mCardContainer.getVisibility() == View.INVISIBLE) {
    		setInAnimation(reverse);
    	} else {
    		mNextAnimation = reverse ? ANIMATION_NEXT_CARD_FROM_LEFT : ANIMATION_NEXT_CARD_FROM_RIGHT;
    	}
    }
    private void setInAnimation(boolean reverse) {
		mNextAnimation = reverse ? ANIMATION_SLIDE_IN_FROM_LEFT : ANIMATION_SLIDE_IN_FROM_RIGHT;
    }
    private void setOutAnimation(boolean reverse) {
		mNextAnimation = reverse ? ANIMATION_SLIDE_OUT_TO_RIGHT: ANIMATION_SLIDE_OUT_TO_LEFT;
    	if (mCardContainer.getVisibility() == View.VISIBLE && mShowAnimations) {
        	fillFlashcard(true);
    	}
    }


    public void fillFlashcard(boolean flip) {
    	if (!flip) {
	        Log.i(AnkiDroidApp.TAG, "base url = " + mBaseUrl);
        	if (mSimpleInterface) {
        		mSimpleCard.setText(mCardContent);
        	} else if (mRefreshWebview) {
	            mNextCard.setBackgroundColor(mCurrentBackgroundColor);
	            mNextCard.loadDataWithBaseURL(mBaseUrl, mCardContent.toString(), "text/html", "utf-8", null);
	            mNextCard.setVisibility(View.VISIBLE);
	            mCardFrame.removeView(mCard);
	            mCard.destroy();
	            mCard = mNextCard;
	            mNextCard = createWebView();
	            mNextCard.setVisibility(View.GONE);
	            mCardFrame.addView(mNextCard, 0);
	            // hunt for input issue 720, like android issue 3341
	            if (Integer.parseInt(android.os.Build.VERSION.SDK) < 8) {
	            	mCard.setFocusableInTouchMode(true);
	            }
	        } else {
	            mCard.loadDataWithBaseURL(mBaseUrl, mCardContent.toString(), "text/html", "utf-8", null);
	            mCard.setBackgroundColor(mCurrentBackgroundColor);
	        }
	        if (mChangeBorderStyle) {
		        switch (mCurrentBackgroundColor) {
		        case Color.WHITE:
		        	if (mInvertedColors) {
		        		mInvertedColors = false;
		            	invertColors(false);	        		
		        	}
			        break;
		        case Color.BLACK:
			        if (!mInvertedColors) {
		            	mInvertedColors = true;
		            	invertColors(true);
			        }
			        break;
		        default:
		            if (Themes.getTheme() != Themes.THEME_BLUE) {
		                mMainLayout.setBackgroundColor(mCurrentBackgroundColor);
		            }
	            	if (mInvertedColors != mNightMode) {
	    	            mInvertedColors = mNightMode;
	    	            invertColors(mNightMode);            		
	            	}
		        }	        	
	        }
	        if (!mShowAnimations && mCardTimer.getVisibility() == View.INVISIBLE) {
    	    	switchTopBarVisibility(View.VISIBLE);
	        }
    		if (!sDisplayAnswer) {
        		updateForNewCard();
        		if (mShowWhiteboard) {
    				mWhiteboard.clear();
        		}
        		setNextCardAnimation(false);
    		}
    	} else {
    		Animation3D rotation;
    		boolean directionToLeft = true;
    		switch (mNextAnimation) {
    		case ANIMATION_TURN:
    			rotation = new Animation3D(mCardContainer.getWidth(), mCardContainer.getHeight(), 9, Animation3D.ANIMATION_TURN, true, true, this);
    			rotation.setDuration(mAnimationDurationTurn);
    			rotation.setInterpolator(new AccelerateDecelerateInterpolator());
    			break;
    		case ANIMATION_NEXT_CARD_FROM_LEFT:
    			directionToLeft = false;
    		case ANIMATION_NEXT_CARD_FROM_RIGHT:
    			rotation = new Animation3D(mCardContainer.getWidth(), mCardContainer.getHeight(), 0, Animation3D.ANIMATION_EXCHANGE_CARD, directionToLeft, true, this);
    			rotation.setDuration(mAnimationDurationMove);
    			rotation.setInterpolator(new AccelerateDecelerateInterpolator());
    			break;
    		case ANIMATION_SLIDE_OUT_TO_RIGHT:
    			directionToLeft = false;
    		case ANIMATION_SLIDE_OUT_TO_LEFT:
        		fillFlashcard(false);
    			rotation = new Animation3D(mCardContainer.getWidth(), mCardContainer.getHeight(), 0, Animation3D.ANIMATION_SLIDE_OUT_CARD, directionToLeft, true, this);
    			rotation.setDuration(mAnimationDurationMove);
    			rotation.setInterpolator(new AccelerateInterpolator());
    	    	switchTopBarVisibility(View.INVISIBLE);
    			break;
    		case ANIMATION_SLIDE_IN_FROM_LEFT:
    			directionToLeft = false;
    		case ANIMATION_SLIDE_IN_FROM_RIGHT:
        		fillFlashcard(false);
    			rotation = new Animation3D(mCardContainer.getWidth(), mCardContainer.getHeight(), 0, Animation3D.ANIMATION_SLIDE_IN_CARD, directionToLeft, true, this);
    			rotation.setDuration(mAnimationDurationMove);
    			rotation.setInterpolator(new DecelerateInterpolator());
    	    	switchTopBarVisibility(View.VISIBLE);
    			break;
    		case ANIMATION_NO_ANIMATION:
    		default:
    			return;
    		}

    		rotation.reset();
    		mCardContainer.setDrawingCacheEnabled(true);
    		mCardContainer.setDrawingCacheBackgroundColor(Themes.getBackgroundColor());
	    	mCardContainer.clearAnimation();
	    	mCardContainer.startAnimation(rotation);
    	}
    }


    public void showFlashcard(boolean visible) {
    	mCardContainer.setVisibility(visible ? View.VISIBLE : View.INVISIBLE); 
    }


    private String getQuestion() {
    	if (mSwapQA) {
    		return mCurrentCard.getAnswer();
    	} else {
    		return mCurrentCard.getQuestion();
    	}
    }


    private String getAnswer() {
    	if (mSwapQA) {
    		return mCurrentCard.getQuestion();
    	} else {
    		return mCurrentCard.getAnswer();
    	}
    }


    private String getDeckStyle(String deckPath) {
      File styleFile = new File(Utils.removeExtension(deckPath) + ".css");
      if (!styleFile.exists() || !styleFile.canRead()) {
        return "";
      }
      StringBuilder style = new StringBuilder();
      try {
        BufferedReader styleReader =
          new BufferedReader(new InputStreamReader(new FileInputStream(styleFile)));
        while (true) {
          String line = styleReader.readLine();
          if (line == null) {
            break;
          }
          style.append(line);
          style.append('\n');
        }
      } catch (IOException e) {
        Log.e(AnkiDroidApp.TAG, "Error reading style file: " + styleFile.getAbsolutePath(), e);
        return "";
      }
      return style.toString();
    }


    /**
     * Returns the CSS used to handle custom fonts.
     * <p>
     * Custom fonts live in fonts directory in the directory used to store decks.
     * <p>
     * Each font is mapped to the font family by the same name as the name of the font fint without
     * the extension.
     */
    private String getCustomFontsStyle() {
      StringBuilder builder = new StringBuilder();
      for (String fontPath : mCustomFontFiles) {
        String fontFace = String.format(
            "@font-face {font-family: \"%s\"; src: url(\"file://%s\");}",
            Utils.removeExtension((new File(fontPath)).getName()), fontPath);
        Log.d(AnkiDroidApp.TAG, "adding to style: " + fontFace);
        builder.append(fontFace);
        builder.append('\n');
      }
      return builder.toString();
    }


    /** Returns the CSS used to set the default font. */
    private String getDefaultFontStyle() {
    	if (mCustomDefaultFontCss == null) {
            SharedPreferences preferences = PrefSettings.getSharedPrefs(getBaseContext());
            String defaultFont = preferences.getString("defaultFont", null);
            if (defaultFont == null || "".equals(defaultFont)) {
            	mCustomDefaultFontCss = "";
            } else {
                mCustomDefaultFontCss = "BODY .question, BODY .answer { font-family: '" + defaultFont + "' }\n";            	
            }
    	}
    	return mCustomDefaultFontCss;
    }


    private boolean isQuestionDisplayed() {
        switch (mPrefHideQuestionInAnswer) {
            case HQIA_DO_HIDE:
                return false;

            case HQIA_DO_SHOW:
                return true;

            case HQIA_CARD_MODEL:
                return (Model.getModel(DeckManager.getMainDeck(), mCurrentCard.getCardModelId(), false).getCardModel(
                        mCurrentCard.getCardModelId()).isQuestionInAnswer());

            default:
                return true;
        }
    }


    public static Card getEditorCard() {
        return sEditorCard;
    }

    private boolean isHebrewFixEnabled() {
        return mPrefFixHebrew;
    }


    /**
     * Adds a div html tag around the contents to have an indication, where answer/question is displayed
     *
     * @param content
     * @param isAnswer if true then the class attribute is set to "answer", "question" otherwise.
     * @return
     */
    private static String enrichWithQADiv(String content, boolean isAnswer) {
        StringBuffer sb = new StringBuffer();
        sb.append("<div class=\"");
        if (isAnswer) {
            sb.append(ANSWER_CLASS);
        } else {
            sb.append(QUESTION_CLASS);
        }
        sb.append("\">");
        sb.append(content);
        sb.append("</div>");
        return sb.toString();
    }
    
    /**
     * Parses content in question and answer to see, whether someone has hard coded
     * the font size in a card layout. If this is so, then the font size must be
     * replaced with one corrected by the relative font size.
     * If a relative CSS unit measure is used (e.g. 'em'), then only hierarchy in 'span' tag is taken into account.
     * @param content
     * @param percentage - the relative font size percentage defined in preferences
     * @return
     */
    private String recalculateHardCodedFontSize(String content, int percentage) {
    	if (null == content || 0 == content.trim().length()) {
    		return "";
    	}
    	StringBuilder sb = new StringBuilder(content);
    	
    	boolean fontSizeFound = true; //whether the previous loop found a valid font-size attribute
    	int spanTagDepth = 0; //to find out whether a relative CSS unit measure is within another one
    	int outerRelativeSpanTagDepth = 100; //the hierarchy depth of the current outer relative span
    	int start = 0;
    	int posSpan = 0;
    	int posFontSize = 0;
    	int posUnit = 0;
    	int intSize; //for absolute css measurement values
    	double doubleSize; //for relative css measurement values
    	boolean isRelativeUnit = true; //true if em or %
    	String sizeS;
    	
    	//formatter for decimal numbers
    	DecimalFormatSymbols symbols = new DecimalFormatSymbols();
		symbols.setDecimalSeparator('.');
		DecimalFormat dFormat = new DecimalFormat("0.##", symbols);

    	while (fontSizeFound) {
    		posFontSize = sb.indexOf("font-size:", start);
    		if (-1 == posFontSize) {
    			fontSizeFound = false;
    			continue;
    		} else {
    			//check whether </span> are found and decrease spanTagDepth accordingly
        		posSpan = sb.indexOf("</span>", start);
        		while (-1 != posSpan && posSpan < posFontSize) {
        			spanTagDepth -= 1;
        			posSpan = sb.indexOf("</span>", posSpan + 7);
        		}
    			start = posFontSize + 10;
    			for (int a = 0; a < ABSOLUTE_CSS_UNITS.length; a++) {
    				posUnit = sb.indexOf(ABSOLUTE_CSS_UNITS[a], start);
    				if (-1 != posUnit) {
    					isRelativeUnit = false;
    					break;
    				}
    			}
        		if (-1 == posUnit) {
        			for (int a = 0; a < RELATIVE_CSS_UNITS.length; a++) {
        				posUnit = sb.indexOf(RELATIVE_CSS_UNITS[a], start);
        				if (-1 != posUnit) {
        					isRelativeUnit = true;
        					break;
        				}
        			}
        		}
    		}
    		if (-1 == posUnit) {
    			//only absolute and relative measures are taken into account. E.g. 'xx-small', 'inherit' etc. are not taken into account
    			fontSizeFound = false;
    			continue;
    		} else if (17 < (posUnit - posFontSize)) { //assuming max 1 blank and 5 digits
    			//only take into account if font-size measurement is close, because theoretically "font-size:" could be part of text
    			continue; 
    		} else {
    			spanTagDepth += 1; //because we assume that font-sizes always are declared in span tags
    			start = posUnit +3; // needs to be more than posPx due to decimals
    			sizeS = sb.substring(posFontSize + 10, posUnit).trim();
    			if (isRelativeUnit) {
    				if (outerRelativeSpanTagDepth >= spanTagDepth) {
    					outerRelativeSpanTagDepth = spanTagDepth;
		    			try {
		    				doubleSize = dFormat.parse(sizeS).doubleValue();
		    			} catch (ParseException e) {
		    				continue; //ignore this one
		    			}
		    			doubleSize = doubleSize * percentage / 100;
		    			sizeS = dFormat.format(doubleSize);
    				} //else do nothing as relative sizes within relative sizes should not be changed
    			} else {
	    			try {
	    				intSize = Integer.parseInt(sizeS);
	    			} catch (NumberFormatException e) {
	    				start = posFontSize + 10;
	    				continue; //ignore this one
	    			}
	    			intSize = intSize * percentage / 100;
	    			sizeS = Integer.toString(intSize);
    			}
	    		sb.replace(posFontSize + 10, posUnit, sizeS);
    		}
    	}
    	return sb.toString();
    }
    
    /**
     * 
     * @return true if the AnkiDroid preference for writing answer is true and if the Anki Deck CardLayout specifies a field to query
     */
    private final boolean typeAnswer() {
    	if (mPrefWriteAnswers && null != comparedFieldAnswer) {
    		return true;
    	}
    	return false;
    }


    /**
     * Calculates a dynamic font size depending on the length of the contents taking into account that the input string
     * contains html-tags, which will not be displayed and therefore should not be taken into account.
     *
     * @param htmlContents
     * @return font size respecting MIN_DYNAMIC_FONT_SIZE and MAX_DYNAMIC_FONT_SIZE
     */
    private static int calculateDynamicFontSize(String htmlContent) {
        // Replace each <br> with 15 spaces, each <hr> with 30 spaces, then
        // remove all html tags and spaces
        String realContent = htmlContent.replaceAll("\\<br.*?\\>", " ");
        realContent = realContent.replaceAll("\\<hr.*?\\>", " ");
        realContent = realContent.replaceAll("\\<.*?\\>", "");
        realContent = realContent.replaceAll("&nbsp;", " ");
        return Math.max(DYNAMIC_FONT_MIN_SIZE,
                DYNAMIC_FONT_MAX_SIZE - (int) (realContent.length() / DYNAMIC_FONT_FACTOR));
    }


    private void unblockControls() {
        mCardFrame.setEnabled(true);
        mFlipCardLayout.setEnabled(true);

        switch (mCurrentEase) {
            case Card.EASE_FAILED:
                mEase1Layout.setClickable(true);
                mEase2Layout.setEnabled(true);
                mEase3Layout.setEnabled(true);
                mEase4Layout.setEnabled(true);
                break;

            case Card.EASE_HARD:
                mEase1Layout.setEnabled(true);
                mEase2Layout.setClickable(true);
                mEase3Layout.setEnabled(true);
                mEase4Layout.setEnabled(true);
                break;

            case Card.EASE_MID:
                mEase1Layout.setEnabled(true);
                mEase2Layout.setEnabled(true);
                mEase3Layout.setClickable(true);
                mEase4Layout.setEnabled(true);
                break;

            case Card.EASE_EASY:
                mEase1Layout.setEnabled(true);
                mEase2Layout.setEnabled(true);
                mEase3Layout.setEnabled(true);
                mEase4Layout.setClickable(true);
                break;

            default:
                mEase1Layout.setEnabled(true);
                mEase2Layout.setEnabled(true);
                mEase3Layout.setEnabled(true);
                mEase4Layout.setEnabled(true);
                break;
        }

        if (mPrefTimer) {
            mCardTimer.setEnabled(true);
        }

        if (mPrefWhiteboard) {
            mWhiteboard.setEnabled(true);
        }

        if (typeAnswer()) {
            mAnswerField.setEnabled(true);
        }
        mTouchLayer.setVisibility(View.VISIBLE);
    }


    private void blockControls() {
        mCardFrame.setEnabled(false);
        mFlipCardLayout.setEnabled(false);
        mTouchLayer.setVisibility(View.INVISIBLE);

        switch (mCurrentEase) {
            case Card.EASE_FAILED:
                mEase1Layout.setClickable(false);
                mEase2Layout.setEnabled(false);
                mEase3Layout.setEnabled(false);
                mEase4Layout.setEnabled(false);
                break;

            case Card.EASE_HARD:
                mEase1Layout.setEnabled(false);
                mEase2Layout.setClickable(false);
                mEase3Layout.setEnabled(false);
                mEase4Layout.setEnabled(false);
                break;

            case Card.EASE_MID:
                mEase1Layout.setEnabled(false);
                mEase2Layout.setEnabled(false);
                mEase3Layout.setClickable(false);
                mEase4Layout.setEnabled(false);
                break;

            case Card.EASE_EASY:
                mEase1Layout.setEnabled(false);
                mEase2Layout.setEnabled(false);
                mEase3Layout.setEnabled(false);
                mEase4Layout.setClickable(false);
                break;

            default:
                mEase1Layout.setEnabled(false);
                mEase2Layout.setEnabled(false);
                mEase3Layout.setEnabled(false);
                mEase4Layout.setEnabled(false);
                break;
        }

        if (mPrefTimer) {
            mCardTimer.setEnabled(false);
        }

        if (mPrefWhiteboard) {
            mWhiteboard.setEnabled(false);
        }

        if (typeAnswer()) {
            mAnswerField.setEnabled(false);
        }
    }


    private int getAvailableWidthInCard() {
        // The width available is equals to
        // the screen's width divided by the default scale factor used by the WebView, because this scale factor will be
        // applied later
        // and minus the padding
        int availableWidth = (int) (AnkiDroidApp.getDisplayWidth() / mScaleInPercent) - TOTAL_WIDTH_PADDING;
        Log.i(AnkiDroidApp.TAG, "availableWidth = " + availableWidth);
        return availableWidth;
    }


    /**
     * Select Text in the webview and automatically sends the selected text to the clipboard.
     * From http://cosmez.blogspot.com/2010/04/webview-emulateshiftheld-on-android.html
     */
    private void selectAndCopyText() {
        try {
            KeyEvent shiftPressEvent = new KeyEvent(0, 0, KeyEvent.ACTION_DOWN, KeyEvent.KEYCODE_SHIFT_LEFT, 0, 0);
            if (mSimpleInterface) {
            	shiftPressEvent.dispatch(mSimpleCard);
            } else {            	
                shiftPressEvent.dispatch(mCard);
            }
            shiftPressEvent.isShiftPressed();
            mIsSelecting = true;
        } catch (Exception e) {
            throw new AssertionError(e);
        }
    }


    public boolean getRefreshWebviewAndInitializeWebviewVariables() {
    	mCustomFontFiles = Utils.getCustomFonts(getBaseContext());
		for (String s : new String[] {"nook"}) {
			if  (android.os.Build.DEVICE.toLowerCase().indexOf(s) != -1 || android.os.Build.MODEL.toLowerCase().indexOf(s) != -1) {
				return true;
			}
		}
        try {
        	// this must not be executed on nook (causes fc)
        	mSetScrollbarBarFading = WebView.class.getMethod("setScrollbarFadingEnabled", boolean.class);
        } catch (Throwable e) {
        	Log.i(AnkiDroidApp.TAG, "setScrollbarFadingEnabled could not be found due to a too low Android version (< 2.1)");
        }
		if (mCustomFontFiles.length != 0) {
			return true;
		}
		return false;
    }


    /**
     * Setup media.
     * Try to detect if we're using dropbox and set the mediaPrefix accordingly. Then set the media directory.
     * @param deck The deck that we've just opened
     */
    public static String setupMedia(Deck deck) {
        String mediaLoc = deck.getVar("mediaLocation");
        if (mediaLoc != null) {
            mediaLoc = mediaLoc.replace("\\", "/");
            if (mediaLoc.contains("/Dropbox/Public/Anki")) {
                // We're using dropbox
                deck.setMediaPrefix(AnkiDroidApp.getDropboxDir());
            }
        }
        return deck.mediaDir();
    }

    
    private String applyFixForHebrew(String text) {
        Matcher m = sHebrewPattern.matcher(text);
        StringBuffer sb = new StringBuffer();
        while (m.find()) {
            String hebrewText = m.group();
            // Some processing before we reverse the Hebrew text
            // 1. Remove all Hebrew vowels as they cannot be displayed properly
            Matcher mv = sHebrewVowelsPattern.matcher(hebrewText);
            hebrewText = mv.replaceAll("");
            // 2. Flip open parentheses, brackets and curly brackets with closed ones and vice-versa
            // Matcher mp = sBracketsPattern.matcher(hebrewText);
            // StringBuffer sbg = new StringBuffer();
            // int bracket[] = new int[1];
            // while (mp.find()) {
            //     bracket[0] = mp.group().codePointAt(0);
            //     if ((bracket[0] & 0x28) == 0x28) {
            //         // flip open/close ( and )
            //         bracket[0] ^= 0x01;
            //     } else if (bracket[0] == 0x5B || bracket[0] == 0x5D || bracket[0] == 0x7B || bracket[0] == 0x7D) {
            //         // flip open/close [, ], { and }
            //         bracket[0] ^= 0x06;
            //     }
            //     mp.appendReplacement(sbg, new String(bracket, 0, 1));
            // }
            // mp.appendTail(sbg);
            // hebrewText = sbg.toString();
            // for (int i = 0; i < hebrewText.length(); i++) {
            //     Log.i(AnkiDroidApp.TAG, "flipped brackets: " + hebrewText.codePointAt(i));
            // }
            // 3. Reverse all numerical groups (so when they get reversed again they show LTR)
            // Matcher mn = sNumeralsPattern.matcher(hebrewText);
            // sbg = new StringBuffer();
            // while (mn.find()) {
            //     StringBuffer sbn = new StringBuffer(m.group());
            //     mn.appendReplacement(sbg, sbn.reverse().toString());
            // }
            // mn.appendTail(sbg);

            // for (int i = 0; i < sbg.length(); i++) {
            //     Log.i(AnkiDroidApp.TAG, "LTR numerals: " + sbg.codePointAt(i));
            // }
            // hebrewText = sbg.toString();//reverse().toString();
            m.appendReplacement(sb, hebrewText); 
        }
        m.appendTail(sb);
        return sb.toString();
    }


    private void executeCommand(int which) {
    	switch(which) {
    	case GESTURE_NOTHING:
    		break;
    	case GESTURE_ANSWER_EASE1:
			if (sDisplayAnswer) {
				answerCard(Card.EASE_FAILED);
			} else {
		        displayCardAnswer();
			}
    		break;
    	case GESTURE_ANSWER_EASE2:
			if (sDisplayAnswer) {
				answerCard(Card.EASE_HARD);
			} else {
		        displayCardAnswer();
			}    		
    		break;
    	case GESTURE_ANSWER_EASE3:
			if (sDisplayAnswer) {
				answerCard(Card.EASE_MID);
			} else {
		        displayCardAnswer();
			}
    		break;
    	case GESTURE_ANSWER_EASE4:
			if (sDisplayAnswer) {
				answerCard(Card.EASE_EASY);
			} else {
		        displayCardAnswer();
			}
    		break;
    	case GESTURE_ANSWER_RECOMMENDED:
			if (sDisplayAnswer) {
				if (mCurrentCard.isRev()) {
					answerCard(Card.EASE_MID);
				} else {
					answerCard(Card.EASE_HARD);
				}
			} else {
				displayCardAnswer();
			}
    		break;
    	case GESTURE_ANSWER_BETTER_THAN_RECOMMENDED:
			if (sDisplayAnswer) {
				if (mCurrentCard.isRev()) {
					answerCard(Card.EASE_EASY);
				} else {
					answerCard(Card.EASE_MID);
				}
			}
    		break;
    	case GESTURE_EXIT:
       	 	closeReviewer(RESULT_DEFAULT, false);
    		break;
    	case GESTURE_UNDO:
    		if (DeckManager.getMainDeck().undoAvailable()) {
    			setNextCardAnimation(true);
        		DeckTask.launchDeckTask(DeckTask.TASK_TYPE_UNDO, mUpdateCardHandler, new DeckTask.TaskData(UPDATE_CARD_SHOW_QUESTION,
                        DeckManager.getMainDeck(), mCurrentCard.getId(), false));    			
    		}
    		break;
    	case GESTURE_REDO:
    		if (DeckManager.getMainDeck().redoAvailable()) {
                DeckTask.launchDeckTask(DeckTask.TASK_TYPE_REDO, mUpdateCardHandler, new DeckTask.TaskData(UPDATE_CARD_SHOW_QUESTION,
                        DeckManager.getMainDeck(), mCurrentCard.getId(), false));    			
    		}
    		break;
    	case GESTURE_EDIT:
        	editCard();
    		break;
    	case GESTURE_MARK:
            DeckTask.launchDeckTask(DeckTask.TASK_TYPE_MARK_CARD, mMarkCardHandler, new DeckTask.TaskData(0,
                    DeckManager.getMainDeck(), mCurrentCard));
    		break;
    	case GESTURE_LOOKUP:
    		lookUpOrSelectText();
    		break;
    	case GESTURE_BURY:
        	setNextCardAnimation(false);
            DeckTask.launchDeckTask(DeckTask.TASK_TYPE_BURY_CARD, mAnswerCardHandler, new DeckTask.TaskData(0,
                    DeckManager.getMainDeck(), mCurrentCard));
    		break;
    	case GESTURE_SUSPEND:
        	setNextCardAnimation(false);
    		DeckTask.launchDeckTask(DeckTask.TASK_TYPE_SUSPEND_CARD, mAnswerCardHandler, new DeckTask.TaskData(0,
                    DeckManager.getMainDeck(), mCurrentCard));
    		break;
    	case GESTURE_DELETE:
    		showDeleteCardDialog();
    		break;
    	case GESTURE_CLEAR_WHITEBOARD:
            if (mPrefWhiteboard) {            	
        		mWhiteboard.clear();
            }
    		break;
    	}
    }

    // ----------------------------------------------------------------------------
    // INNER CLASSES
    // ----------------------------------------------------------------------------

    /**
     * Provides a hook for calling "alert" from javascript. Useful for debugging your javascript.
     */
    public final class AnkiDroidWebChromeClient extends WebChromeClient {
        @Override
        public boolean onJsAlert(WebView view, String url, String message, JsResult result) {
            Log.i(AnkiDroidApp.TAG, message);
            result.confirm();
            return true;
        }
    }

    public final class JavaScriptInterface {

        JavaScriptInterface() { }


        /**
         * This is not called on the UI thread. Send a message that will be handled on the UI thread.
         */
        public void playSound(String soundPath) {
            Message msg = Message.obtain();
            msg.obj = soundPath;
            mHandler.sendMessage(msg);
        }
    }


    private String nextInterval(int ease) {
        Resources res = getResources();

        if (ease == 1){
        	return res.getString(R.string.soon);
        } else {
        	return Utils.fmtTimeSpan(mCurrentCard.nextInterval(mCurrentCard, ease) * 86400, Utils.TIME_FORMAT_DEFAULT);
        }
    }


    private void closeReviewer(int result, boolean saveDeck) {
    	mTimeoutHandler.removeCallbacks(mShowAnswerTask);
		mTimeoutHandler.removeCallbacks(mShowQuestionTask);
		mTimerHandler.removeCallbacks(removeChosenAnswerText);
		longClickHandler.removeCallbacks(longClickTestRunnable);
		longClickHandler.removeCallbacks(startLongClickAction);

		Reviewer.this.setResult(result);

		setOutAnimation(true);    		

		updateBigWidget(!mCardFrame.isEnabled());

        if (saveDeck) {
            DeckTask.launchDeckTask(DeckTask.TASK_TYPE_SAVE_DECK, mSaveAndResetDeckHandler, new DeckTask.TaskData(DeckManager.getMainDeck(), 0));
    	} else {
    		finish();
    		ActivityTransitionAnimation.slide(Reviewer.this, ActivityTransitionAnimation.RIGHT);
    	}
    }

    /** Fixing bug 720: <input> focus, thanks to pablomouzo on android issue 7189*/
    class MyWebView extends WebView {

    	public MyWebView(Context context) {
    		super(context);
    	}

    	@Override
    	public boolean onCheckIsTextEditor() {
    		if (mInputWorkaround) {
        		return true;
    		} else {
        		return super.onCheckIsTextEditor();    			
    		}
    	}
    }

    class MyGestureDetector extends SimpleOnGestureListener {
     	private boolean mIsXScrolling = false;
     	private boolean mIsYScrolling = false;

    	@Override
        public boolean onFling(MotionEvent e1, MotionEvent e2, float velocityX, float velocityY) {
            if (mGesturesEnabled) {
        		try {
        			if (e2.getY() - e1.getY() > StudyOptions.sSwipeMinDistance && Math.abs(velocityY) > StudyOptions.sSwipeThresholdVelocity && Math.abs(e1.getX() - e2.getX()) < StudyOptions.sSwipeMaxOffPath && !mIsYScrolling) {
                        // down
        				executeCommand(mGestureSwipeDown);
       		        } else if (e1.getY() - e2.getY() > StudyOptions.sSwipeMinDistance && Math.abs(velocityY) > StudyOptions.sSwipeThresholdVelocity && Math.abs(e1.getX() - e2.getX()) < StudyOptions.sSwipeMaxOffPath && !mIsYScrolling) {
                        // up
        				executeCommand(mGestureSwipeUp);
       		        } else if (e2.getX() - e1.getX() > StudyOptions.sSwipeMinDistance && Math.abs(velocityX) > StudyOptions.sSwipeThresholdVelocity && Math.abs(e1.getY() - e2.getY()) < StudyOptions.sSwipeMaxOffPath && !mIsXScrolling && !mIsSelecting) {
                      	 // right
       		        	executeCommand(mGestureSwipeRight);
                    } else if (e1.getX() - e2.getX() > StudyOptions.sSwipeMinDistance && Math.abs(velocityX) > StudyOptions.sSwipeThresholdVelocity && Math.abs(e1.getY() - e2.getY()) < StudyOptions.sSwipeMaxOffPath && !mIsXScrolling && !mIsSelecting) {
                    	// left
                    	executeCommand(mGestureSwipeLeft);
                    }
               		mIsXScrolling = false;        		
               		mIsYScrolling = false;        		
                 }
                 catch (Exception e) {
                   	Log.e(AnkiDroidApp.TAG, "onFling Exception = " + e.getMessage());
                 }            	
            }
            return false;
        }

    	@Override
    	public boolean onDoubleTap(MotionEvent e) {
    		if (mGesturesEnabled) {
        		executeCommand(mGestureDoubleTap);            	
			}
    		return true;
    	}

    	
    	@Override
    	public boolean onSingleTapUp(MotionEvent e) {
            if(mTouchStarted) {
                longClickHandler.removeCallbacks(longClickTestRunnable);
            	mTouchStarted = false;
            }
            return false;
    	}

    	
    	@Override
    	public boolean onSingleTapConfirmed(MotionEvent e) {
    		if (mGesturesEnabled && !mIsSelecting) {
    			int height = mTouchLayer.getHeight();
    			int width = mTouchLayer.getWidth();
    			float posX = e.getX();
    			float posY = e.getY();
    			if (posX > posY / height * width) {
    				if (posY > height * (1 - posX / width)) {
    		       		executeCommand(mGestureTapRight);
    				} else {
    		       		executeCommand(mGestureTapTop);
    				}
    			} else {
    				if (posY > height * (1 - posX / width)) {
    		       		executeCommand(mGestureTapBottom);    					
    				} else {
    		       		executeCommand(mGestureTapLeft);
    				}    				
    			}
 			}
    		mIsSelecting = false;
    		if (mPrefTextSelection && mClipboard != null) {
                if (clipboardGetText().length() != 0 && Lookup.isAvailable()) {
                	if (mLookUpIcon.getVisibility() != View.VISIBLE) {
            			mLookUpIcon.setVisibility(View.VISIBLE);
                        mLookUpIcon.setAnimation(ViewAnimation.fade(ViewAnimation.FADE_IN, mFadeDuration, 0));                		
                	}
                } else {
                	if (mLookUpIcon.getVisibility() == View.VISIBLE) {
                        mLookUpIcon.setVisibility(View.GONE);
                        mLookUpIcon.setAnimation(ViewAnimation.fade(ViewAnimation.FADE_OUT, mFadeDuration, 0));                		
                	}
                }                
    		}
    		return false;
    	}
    	
        @Override
        public boolean onScroll(MotionEvent e1, MotionEvent e2, float distanceX, float distanceY) {
        	if (!mSimpleInterface) {
            	if (mCard.getScrollY() != 0) {
            		mIsYScrolling = true;        		
            	}
            	if (mCard.getScrollX() != 0) {
            		mIsXScrolling = true;
            	}        		
        	}
            return super.onScroll(e1, e2, distanceX, distanceY);
        }

    }
    @Override
    public boolean onTouchEvent(MotionEvent event) {
        if (gestureDetector.onTouchEvent(event))
	        return true;
	    else
	    	return false;
    }


	@Override
	public void buttonPressed(ButtonEvent arg0) {
		Log.d("Zeemote","Button pressed, id: "+arg0.getButtonID());
	}


	@Override
	public void buttonReleased(ButtonEvent arg0) {
		Log.d("Zeemote","Button released, id: "+arg0.getButtonID());
		Message msg = Message.obtain();
		msg.what = MSG_ZEEMOTE_BUTTON_A + arg0.getButtonID(); //Button A = 0, Button B = 1...
		if ((msg.what >= MSG_ZEEMOTE_BUTTON_A) && (msg.what <= MSG_ZEEMOTE_BUTTON_D)) { //make sure messages from future buttons don't get throug
			this.ZeemoteHandler.sendMessage(msg);
		}
		if (arg0.getButtonID()==-1)
		{
			msg.what = MSG_ZEEMOTE_BUTTON_D+arg0.getButtonGameAction();
			if ((msg.what >= MSG_ZEEMOTE_STICK_UP) && (msg.what <= MSG_ZEEMOTE_STICK_RIGHT)) { //make sure messages from future buttons don't get throug
				this.ZeemoteHandler.sendMessage(msg);
			}
		}
	}
}<|MERGE_RESOLUTION|>--- conflicted
+++ resolved
@@ -14,8 +14,6 @@
 
 package com.ichi2.anki;
 
-<<<<<<< HEAD
-=======
 import java.io.BufferedReader;
 import java.io.File;
 import java.io.FileInputStream;
@@ -29,8 +27,6 @@
 import java.util.Locale;
 import java.util.regex.Matcher;
 import java.util.regex.Pattern;
-
->>>>>>> ad9d7ac5
 import android.app.Activity;
 import android.app.Dialog;
 import android.content.BroadcastReceiver;
@@ -1600,23 +1596,11 @@
 	        	mSetTextIsSelectable = null;
 	        }
         	if (mSetTextIsSelectable != null) {
-<<<<<<< HEAD
-			try {
-		            	mSetTextIsSelectable.invoke(mSimpleCard, true);
-			}
-			catch(IllegalAccessException e) {
-				Log.e(AnkiDroidApp.TAG, e.getMessage());
-			}
-			catch(InvocationTargetException e) {
-				Log.e(AnkiDroidApp.TAG, e.getMessage());
-			}
-=======
 	            	try {
 						mSetTextIsSelectable.invoke(mSimpleCard, true);
 					} catch (Exception e) {
 						Log.e(AnkiDroidApp.TAG, e.toString());
 					}
->>>>>>> ad9d7ac5
         	}
         	mSimpleCard.setClickable(true);
         	mCardFrame.addView(mSimpleCard);
