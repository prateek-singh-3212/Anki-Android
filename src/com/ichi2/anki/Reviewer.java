/***************************************************************************************
 * This program is free software; you can redistribute it and/or modify it under        *
 * the terms of the GNU General Public License as published by the Free Software        *
 * Foundation; either version 3 of the License, or (at your option) any later           *
 * version.                                                                             *
 *                                                                                      *
 * This program is distributed in the hope that it will be useful, but WITHOUT ANY      *
 * WARRANTY; without even the implied warranty of MERCHANTABILITY or FITNESS FOR A      *
 * PARTICULAR PURPOSE. See the GNU General Public License for more details.             *
 *                                                                                      *
 * You should have received a copy of the GNU General Public License along with         *
 * this program.  If not, see <http://www.gnu.org/licenses/>.                           *
 ****************************************************************************************/

package com.ichi2.anki;

import java.io.BufferedReader;
import java.io.File;
import java.io.FileInputStream;
import java.io.IOException;
import java.io.InputStreamReader;
import java.lang.reflect.Method;
import java.text.DecimalFormat;
import java.text.DecimalFormatSymbols;
import java.text.ParseException;
import java.util.Locale;
import java.util.regex.Matcher;
import java.util.regex.Pattern;

import android.app.Activity;
import android.app.Dialog;
import android.app.ProgressDialog;
import android.content.BroadcastReceiver;
import android.content.Context;
import android.content.DialogInterface;
import android.content.Intent;
import android.content.IntentFilter;
import android.content.SharedPreferences;
import android.content.DialogInterface.OnCancelListener;
import android.content.pm.ActivityInfo;
import android.content.res.Configuration;
import android.content.res.Resources;
import android.graphics.Color;
import android.graphics.drawable.Drawable;
import android.hardware.Sensor;
import android.hardware.SensorEvent;
import android.hardware.SensorEventListener;
import android.hardware.SensorManager;
import android.media.AudioManager;
import android.os.Bundle;
import android.os.Handler;
import android.os.Message;
import android.os.SystemClock;
import android.os.Vibrator;
import android.text.ClipboardManager;
import android.text.SpannableString;
import android.text.style.UnderlineSpan;
import android.util.Log;
import android.view.GestureDetector;
import android.view.GestureDetector.SimpleOnGestureListener;
import android.view.KeyEvent;
import android.view.Menu;
import android.view.MenuItem;
import android.view.MotionEvent;
import android.view.SubMenu;
import android.view.View;
import android.view.Window;
import android.view.WindowManager;
import android.view.View.OnClickListener;
import android.view.animation.AccelerateDecelerateInterpolator;
import android.view.animation.AccelerateInterpolator;
import android.view.animation.DecelerateInterpolator;
import android.view.inputmethod.InputMethodManager;
import android.webkit.JsResult;
import android.webkit.WebChromeClient;
import android.webkit.WebView;
import android.widget.Button;
import android.widget.Chronometer;
import android.widget.EditText;
import android.widget.FrameLayout;
import android.widget.FrameLayout.LayoutParams;
import android.widget.LinearLayout;
import android.widget.TextView;

import com.ichi2.anim.ActivityTransitionAnimation;
import com.ichi2.anim.Animation3D;
import com.ichi2.anim.ViewAnimation;
import com.ichi2.themes.StyledDialog;
import com.ichi2.themes.Themes;
import com.ichi2.utils.DiffEngine;
import com.ichi2.utils.RubyParser;
import com.tomgibara.android.veecheck.util.PrefSettings;

import org.amr.arabic.ArabicUtilities;


public class Reviewer extends Activity {
    /**
     * Result codes that are returned when this activity finishes.
     */
    public static final int RESULT_SESSION_COMPLETED = 1;
    public static final int RESULT_NO_MORE_CARDS = 2;
    public static final int RESULT_EDIT_CARD_RESET = 3;
    public static final int RESULT_ANSWERING_ERROR = 4;

    /**
     * Possible values for update card handler
     */
    public static final int UPDATE_CARD_NEW_CARD = 0;
    public static final int UPDATE_CARD_SHOW_QUESTION = 1;
    public static final int UPDATE_CARD_SHOW_ANSWER = 2;
    
    /**
     * Available options performed by other activities.
     */
    public static final int EDIT_CURRENT_CARD = 0;

    /** Constant for class attribute signaling answer */
    static final String ANSWER_CLASS = "answer";

    /** Constant for class attribute signaling question */
    static final String QUESTION_CLASS = "question";

    /** Max size of the font for dynamic calculation of font size */
    private static final int DYNAMIC_FONT_MAX_SIZE = 14;

    /** Min size of the font for dynamic calculation of font size */
    private static final int DYNAMIC_FONT_MIN_SIZE = 3;
    private static final int DYNAMIC_FONT_FACTOR = 5;

    private static final int TOTAL_WIDTH_PADDING = 10;

    /**
     * Menus
     */
    private static final int MENU_WHITEBOARD = 0;
    private static final int MENU_CLEAR_WHITEBOARD = 1;
    private static final int MENU_EDIT = 2;
    private static final int MENU_REMOVE = 3;
    private static final int MENU_REMOVE_BURY = 31;
    private static final int MENU_REMOVE_SUSPEND = 32;
    private static final int MENU_REMOVE_DELETE = 33;
    private static final int MENU_SEARCH = 4;
    private static final int MENU_MARK = 5;
    private static final int MENU_UNDO = 6;
    private static final int MENU_REDO = 7;
   
    /** Regex pattern used in removing tags from text before diff */
    private static final Pattern sSpanPattern = Pattern.compile("</?span[^>]*>");
    private static final Pattern sBrPattern = Pattern.compile("<br\\s?/?>");

    /** Regex patterns used in identifying and fixing Hebrew words, so we can reverse them */
    private static final Pattern sHebrewPattern = Pattern.compile(
            // Two cases caught below:
            // Either a series of characters, starting from a hebrew character...
            "([[\\u0591-\\u05F4][\\uFB1D-\\uFB4F]]" +
            // ...followed by hebrew characters, punctuation, parenthesis, spaces, numbers or numerical symbols...
            "[[\\u0591-\\u05F4][\\uFB1D-\\uFB4F],.?!;:\"'\\[\\](){}+\\-*/%=0-9\\s]*" +
            // ...and ending with hebrew character, punctuation or numerical symbol
            "[[\\u0591-\\u05F4][\\uFB1D-\\uFB4F],.?!;:0-9%])|" +
            // or just a single Hebrew character
            "([[\\u0591-\\u05F4][\\uFB1D-\\uFB4F]])");
    private static final Pattern sHebrewVowelsPattern = Pattern.compile(
            "[[\\u0591-\\u05BD][\\u05BF\\u05C1\\u05C2\\u05C4\\u05C5\\u05C7]]");
    // private static final Pattern sBracketsPattern = Pattern.compile("[()\\[\\]{}]");
    // private static final Pattern sNumeralsPattern = Pattern.compile("[0-9][0-9%]+");

    /** Hide Question In Answer choices */
    private static final int HQIA_DO_HIDE = 0;
    private static final int HQIA_DO_SHOW = 1;
    private static final int HQIA_CARD_MODEL = 2;

    private static Card sEditorCard; // To be assigned as the currentCard or a new card to be sent to and from editor

    private static boolean sDisplayAnswer =  false; // Indicate if "show answer" button has been pressed

    /** The percentage of the absolute font size specified in the deck. */
    private int mDisplayFontSize = CardModel.DEFAULT_FONT_SIZE_RATIO;
    
    /** The absolute CSS measurement units inclusive semicolon for pattern search */
    private static final String[] ABSOLUTE_CSS_UNITS = {"px;", "pt;", "in;", "cm;", "mm;", "pc;"};
    
    /** The relative CSS measurement units inclusive semicolon for pattern search */
    private static final String[] RELATIVE_CSS_UNITS = {"%;", "em;"};

    /**
     * Broadcast that informs us when the sd card is about to be unmounted
     */
    private BroadcastReceiver mUnmountReceiver = null;

    /**
     * Variables to hold preferences
     */
    private boolean mPrefTimer;
    private boolean mPrefWhiteboard;
    private boolean mPrefWriteAnswers;
    private boolean mPrefTextSelection;
    private boolean mInputWorkaround;
    private boolean mLongClickWorkaround;
    private boolean mPrefFullscreenReview;
    private boolean mshowNextReviewTime;
    private boolean mZoomEnabled;    
<<<<<<< HEAD
=======
//    private boolean mZeemoteEnabled;    
>>>>>>> 617ef7af
    private boolean mPrefUseRubySupport; // Parse for ruby annotations
    private String mDeckFilename;
    private int mPrefHideQuestionInAnswer; // Hide the question when showing the answer
    private int mRelativeButtonSize;
    private boolean mDoubleScrolling;
    private boolean mScrollingButtons;
    private boolean mGesturesEnabled;
    private boolean mShakeEnabled = false;
    private int mShakeIntensity;
    private boolean mShakeActionStarted = false;
    private boolean mPrefFixHebrew; // Apply manual RTL for hebrew text - bug in Android WebView
    private boolean mPrefFixArabic;
    private boolean mSpeakText;
    private boolean mPlaySoundsAtStart;
    private boolean mInvertedColors = false;
    private int mCurrentBackgroundColor;
    private boolean mBlackWhiteboard = true;
    private boolean mSwapQA = false;
    private boolean mNightMode = false;
    private boolean mIsLastCard = false;
    private boolean mShowProgressBars;
    private boolean mPrefUseTimer;
    private boolean mShowAnimations = false;
    private String mLocale;

    private boolean mIsSelecting = false;
    private boolean mTouchStarted = false;
    private boolean mIsAnswering = false;

//    @SuppressWarnings("unused")
//    private boolean mUpdateNotifications; // TODO use Veecheck only if this is true

    private String mCardTemplate;
    
    private String mMediaDir;

    
    /**
     * Variables to hold layout objects that we need to update or handle events for
     */
    private View mMainLayout;
    private View mLookUpIcon;
    private FrameLayout mCardContainer;
    private WebView mCard;
    private WebView mNextCard;
    private FrameLayout mCardFrame;
    private FrameLayout mTouchLayer;
    private TextView mTextBarRed;
    private TextView mTextBarBlack;
    private TextView mTextBarBlue;
    private TextView mChosenAnswer;
    private Drawable[] mDefaultButtonDrawable;
    private LinearLayout mProgressBars;
    private View mSessionYesBar;
    private View mSessionProgressBar;
    private TextView mNext1;
    private TextView mNext2;
    private TextView mNext3;
    private TextView mNext4; 
    private Button mFlipCard;
    private EditText mAnswerField;
    private Button mEase1;
    private Button mEase2;
    private Button mEase3;
    private Button mEase4;
    private Chronometer mCardTimer;
    private Whiteboard mWhiteboard;
	private ClipboardManager mClipboard;
    private ProgressDialog mProgressDialog;

    private Card mCurrentCard;
    private int mCurrentEase;
    private long mSessionTimeLimit;
    private int mSessionCurrReps;
    private float mScaleInPercent;
    private boolean mShowWhiteboard = false;
    
    private int mNextTimeTextColor;
    private int mNextTimeTextRecomColor;
    private int mForegroundColor;
    private boolean mChangeBorderStyle;
    
    private int mButtonHeight = 0;
    
    private boolean mConfigurationChanged = false;
    private int mShowChosenAnswerLength = 2000;
    
	private boolean mShowCongrats = false;

    private int mStatisticBarsMax;
    private int mStatisticBarsHeight;

    private long mSavedTimer = 0;

    private boolean mRefreshWebview = false;
    private File[] mCustomFontFiles;
    private String mCustomDefaultFontCss;

	/** 
	 * Shake Detection
	 */
	private SensorManager mSensorManager;
	private float mAccel; // acceleration apart from gravity
	private float mAccelCurrent; // current acceleration including gravity
	private float mAccelLast; // last acceleration including gravity

	/**
     * Swipe Detection
     */    
 	private GestureDetector gestureDetector;
 	View.OnTouchListener gestureListener;

	/**
     * Gesture Allocation
     */
 	private int mGestureSwipeUp;
 	private int mGestureSwipeDown;
 	private int mGestureSwipeLeft;
 	private int mGestureSwipeRight;
 	private int mGestureShake;
 	private int mGestureDoubleTap;
 	private int mGestureTapLeft;
 	private int mGestureTapRight;
 	private int mGestureTapTop;
 	private int mGestureTapBottom;

 	private static final int GESTURE_NOTHING = 0;
 	private static final int GESTURE_ANSWER_EASE1 = 1;
 	private static final int GESTURE_ANSWER_EASE2 = 2;
 	private static final int GESTURE_ANSWER_EASE3 = 3;
 	private static final int GESTURE_ANSWER_EASE4 = 4;
 	private static final int GESTURE_ANSWER_RECOMMENDED = 5;
 	private static final int GESTURE_ANSWER_BETTER_THAN_RECOMMENDED = 6;
 	private static final int GESTURE_UNDO = 7;
 	private static final int GESTURE_REDO = 8;
 	private static final int GESTURE_EDIT = 9;
 	private static final int GESTURE_MARK = 10;
 	private static final int GESTURE_LOOKUP = 11;
 	private static final int GESTURE_BURY= 12;
 	private static final int GESTURE_SUSPEND = 13;
 	private static final int GESTURE_DELETE = 14;
 	private static final int GESTURE_CLEAR_WHITEBOARD = 15;
 	private static final int GESTURE_EXIT = 16;

 	private String mCardContent;
 	private String mBaseUrl;

 	private static final int ANIMATION_NO_ANIMATION = 0;
 	private static final int ANIMATION_TURN = 1;
 	private static final int ANIMATION_NEXT_CARD_FROM_RIGHT = 2;
 	private static final int ANIMATION_NEXT_CARD_FROM_LEFT = 3;
 	private static final int ANIMATION_SLIDE_OUT_TO_LEFT = 4;
 	private static final int ANIMATION_SLIDE_OUT_TO_RIGHT = 5;
 	private static final int ANIMATION_SLIDE_IN_FROM_RIGHT = 6;
 	private static final int ANIMATION_SLIDE_IN_FROM_LEFT = 7;

 	private int mNextAnimation = 0;
    private int mAnimationDurationTurn = 500;
    private int mAnimationDurationMove = 500;

    private int mFadeDuration = 300;

	private Method mSetScrollbarBarFading = null;

<<<<<<< HEAD
=======
 	/**
 	 * Zeemote controller
 	 */
	protected JoystickToButtonAdapter adapter;

//    private int zEase;
    
>>>>>>> 617ef7af
    /**
     * The answer in the compare to field for the current card if answer should be given by learner.
     * Null if the CardLayout in the deck says do not type answer. See also Card.getComparedFieldAnswer().
    */
    private String comparedFieldAnswer = null;
    
    /** The class attribute of the comparedField for formatting */
    private String comparedFieldClass = null;


    // ----------------------------------------------------------------------------
    // LISTENERS
    // ----------------------------------------------------------------------------

    /**
     * From http://stackoverflow.com/questions/2317428/android-i-want-to-shake-it
     * Thilo Koehler
     */
 	private final SensorEventListener mSensorListener = new SensorEventListener() {
 	    public void onSensorChanged(SensorEvent se) {

 	      float x = se.values[0];
 	      float y = se.values[1];
 	      float z = se.values[2] / 2;
 	      mAccelLast = mAccelCurrent;
 	      mAccelCurrent = (float) Math.sqrt((double) (x*x + y*y + z*z));
 	      float delta = mAccelCurrent - mAccelLast;
 	      mAccel = mAccel * 0.9f + delta; // perform low-cut filter
 	      if (!mShakeActionStarted && mAccel >= (mShakeIntensity / 10)) {
 	    	  mShakeActionStarted = true;
 	    	  executeCommand(mGestureShake);
 	      }
 	    }

 	    public void onAccuracyChanged(Sensor sensor, int accuracy) {
 	    }
 	  };

 	  
    private Handler mHandler = new Handler() {

        @Override
        public void handleMessage(Message msg) {
            Sound.stopSounds();
            Sound.playSound((String) msg.obj, false);
        }
    };


    private final Handler longClickHandler = new Handler();
    private final Runnable longClickTestRunnable = new Runnable() {
        public void run() {
    		Log.i(AnkiDroidApp.TAG, "onEmulatedLongClick");
        	Vibrator vibratorManager = (Vibrator) getSystemService(Context.VIBRATOR_SERVICE);
            vibratorManager.vibrate(50);
            longClickHandler.postDelayed(startSelection, 300);
        }
    };
    private final Runnable startSelection = new Runnable() {
        public void run() {
            selectAndCopyText();
        }
    };


    private View.OnClickListener mCardStatisticsListener = new View.OnClickListener() {
        @Override
        public void onClick(View view) {
            Log.i(AnkiDroidApp.TAG, "Show card statistics");
            stopTimer();
			Themes.htmlOkDialog(Reviewer.this, getResources().getString(R.string.card_browser_card_details), mCurrentCard.getCardDetails(Reviewer.this, false), new DialogInterface.OnClickListener() {
				@Override
				public void onClick(DialogInterface dialog, int which) {
					restartTimer();
				}
			}, new OnCancelListener() {
				@Override
				public void onCancel(DialogInterface arg0) {
					restartTimer();
				}
			}).show();
        }
    };


    // Handler for the "show answer" button
    private View.OnClickListener mFlipCardListener = new View.OnClickListener() {
        @Override
        public void onClick(View view) {
            Log.i(AnkiDroidApp.TAG, "Flip card changed:");
            mTimeoutHandler.removeCallbacks(mShowAnswerTask);
            displayCardAnswer();
        }
    };


    private View.OnClickListener mSelectEaseHandler = new View.OnClickListener() {
        @Override
        public void onClick(View view) {
        	mTimeoutHandler.removeCallbacks(mShowQuestionTask);
        	if (mIsAnswering) {
        		return;
        	}
            switch (view.getId()) {
                case R.id.ease1:
                    answerCard(Card.EASE_FAILED);
                    break;
                case R.id.ease2:
                	answerCard(Card.EASE_HARD);
                    break;
                case R.id.ease3:
                	answerCard(Card.EASE_MID);
                    break;
                case R.id.ease4:
                	answerCard(Card.EASE_EASY);
                    break;
                default:
                	mCurrentEase = Card.EASE_NONE;
                    return;
            }
        }
    };


    private View.OnTouchListener mGestureListener = new View.OnTouchListener() {
        @Override
        public boolean onTouch(View v, MotionEvent event) {
        	if (mIsAnswering) {
        		return true;
        	}
            if (gestureDetector.onTouchEvent(event)) {
                return true;
            }
            if (mPrefTextSelection && !mLongClickWorkaround) {
            	switch (event.getAction()) {
            	case MotionEvent.ACTION_DOWN:
            		mTouchStarted = true;
            		longClickHandler.postDelayed(longClickTestRunnable, 800);
            		break;
            	case MotionEvent.ACTION_UP:
            	case MotionEvent.ACTION_MOVE:
                    if(mTouchStarted) {
                        longClickHandler.removeCallbacks(longClickTestRunnable);
                    	mTouchStarted = false;
                    }
            		break;
            	}
            }
            try {
                if (event != null) {
    	            mCard.dispatchTouchEvent(event);
                }            	
            } catch (NullPointerException e) {
            	Log.e(AnkiDroidApp.TAG, "Error on dispatching touch event: " + e);
            	if (mInputWorkaround) {
                	Log.e(AnkiDroidApp.TAG, "Error on using InputWorkaround: " + e + " --> disabled");
                	PrefSettings.getSharedPrefs(getBaseContext()).edit().putBoolean("inputWorkaround", false).commit();            		
                	finish();
            	}
            }
            return false;
        }
    };

    
    private View.OnLongClickListener mLongClickListener = new View.OnLongClickListener() {

    	@Override
    	public boolean onLongClick(View view) {
    		if (mIsSelecting) {
    			return false;
    		}
    		Log.i(AnkiDroidApp.TAG, "onLongClick");
    		Vibrator vibratorManager = (Vibrator) getSystemService(Context.VIBRATOR_SERVICE);
    		vibratorManager.vibrate(50);
            longClickHandler.postDelayed(startSelection, 300);
    		return true;
    	}
    };


    private DeckTask.TaskListener mMarkCardHandler = new DeckTask.TaskListener() {
        @Override
        public void onPreExecute() {
        	Resources res = getResources();
            mProgressDialog = ProgressDialog.show(Reviewer.this, "", res.getString(R.string.saving_changes), true);
        }

        @Override
        public void onProgressUpdate(DeckTask.TaskData... values) {
            mCurrentCard = values[0].getCard();
        }


        @Override
        public void onPostExecute(DeckTask.TaskData result) {
            if (!result.getBoolean()) {
            	// RuntimeException occured on marking cards
                Reviewer.this.setResult(RESULT_ANSWERING_ERROR);
                closeReviewer(true);
            }
            mProgressDialog.dismiss();
        }
    };

    private DeckTask.TaskListener mDismissCardHandler = new DeckTask.TaskListener() {
    	boolean mSessionComplete;
    	boolean mNoMoreCards;

        @Override
        public void onPreExecute() {
        }


        @Override
        public void onProgressUpdate(DeckTask.TaskData... values) {
        	boolean[] results = postAnswerCard(values);
        	mSessionComplete = results[0];
        	mNoMoreCards = results[1];
        }


        @Override
        public void onPostExecute(DeckTask.TaskData result) {
            if (!result.getBoolean()) {
            	// RuntimeException occured on dismissing cards
                Reviewer.this.setResult(RESULT_ANSWERING_ERROR);
                closeReviewer(true);
                return;
            }
            // Check for no more cards before session complete. If they are both true,
            // no more cards will take precedence when returning to study options.
            if (mNoMoreCards) {
                Reviewer.this.setResult(RESULT_NO_MORE_CARDS);
                mShowCongrats = true;
                closeReviewer(true);
            } else if (mSessionComplete) {
                Reviewer.this.setResult(RESULT_SESSION_COMPLETED);
                closeReviewer(true);
            }
        }
    };

    private DeckTask.TaskListener mUpdateCardHandler = new DeckTask.TaskListener() {
        @Override
        public void onPreExecute() {
        	Resources res = getResources();
		try {
	        	mProgressDialog = ProgressDialog.show(Reviewer.this, "", res.getString(R.string.saving_changes), true);
		} catch (IllegalArgumentException e) {
			Log.e(AnkiDroidApp.TAG, "Reviewer: Error on showing progress dialog: " + e);
		}
        }


        @Override
        public void onProgressUpdate(DeckTask.TaskData... values) {
            mCurrentCard = values[0].getCard();
            int showQuestion = values[0].getInt();
            if (mPrefWhiteboard) {
                mWhiteboard.clear();
            }

            if (mPrefTimer) {
                mCardTimer.setBase(SystemClock.elapsedRealtime());
                mCardTimer.start();
            }
            if (showQuestion == UPDATE_CARD_SHOW_ANSWER) {
                displayCardAnswer();            	
            } else {
                displayCardQuestion();
            }
            try {
                if (mProgressDialog != null && mProgressDialog.isShowing()) {
			mProgressDialog.dismiss();
                }
            } catch (IllegalArgumentException e) {
                Log.e(AnkiDroidApp.TAG, "Reviewer: Error on dismissing progress dialog: " + e);
                mProgressDialog = null;
            }
        }


        @Override
        public void onPostExecute(DeckTask.TaskData result) {
            if (!result.getBoolean()) {
            	// RuntimeException occured on update cards
                Reviewer.this.setResult(RESULT_ANSWERING_ERROR);
                closeReviewer(true);
                return;
            }
            mShakeActionStarted = false;
            String str = result.getString();
            if (str != null) {
                if (str.equals(Deck.UNDO_TYPE_SUSPEND_CARD)) {
                	Themes.showThemedToast(Reviewer.this, getResources().getString(R.string.card_unsuspended), true);
                } else if (str.equals("redo suspend")) {
                	Themes.showThemedToast(Reviewer.this, getResources().getString(R.string.card_suspended), true);           	
                }            	
            }
        }
    };

    private DeckTask.TaskListener mAnswerCardHandler = new DeckTask.TaskListener() {
        private boolean mSessionComplete;
        private boolean mNoMoreCards;


        @Override
        public void onPreExecute() {
            Reviewer.this.setProgressBarIndeterminateVisibility(true);
            if (mPrefTimer) {
                mCardTimer.stop();
            }
            blockControls();
        }


        @Override
        public void onProgressUpdate(DeckTask.TaskData... values) {
        	boolean[] results = postAnswerCard(values);
        	mSessionComplete = results[0];
        	mNoMoreCards = results[1];
        }


        @Override
        public void onPostExecute(DeckTask.TaskData result) {
            if (!result.getBoolean()) {
            	// RuntimeException occured on answering cards
                Reviewer.this.setResult(RESULT_ANSWERING_ERROR);
                closeReviewer(true);
                return;
            }
            // Check for no more cards before session complete. If they are both true,
            // no more cards will take precedence when returning to study options.
            if (mNoMoreCards) {
                Reviewer.this.setResult(RESULT_NO_MORE_CARDS);
                mShowCongrats = true;
                closeReviewer(true);
            } else if (mSessionComplete) {
                Reviewer.this.setResult(RESULT_SESSION_COMPLETED);
                closeReviewer(true);
            }
        }
    };


    DeckTask.TaskListener mSaveAndResetDeckHandler = new DeckTask.TaskListener() {
        @Override
        public void onPreExecute() {
        	if (mProgressDialog != null && mProgressDialog.isShowing()) {
        		mProgressDialog.setMessage(getResources().getString(R.string.saving_changes));
        	} else {
                mProgressDialog = ProgressDialog.show(Reviewer.this, "", getResources()
                        .getString(R.string.saving_changes), true);
        	}
        }
        @Override
        public void onPostExecute(DeckTask.TaskData result) {
        	if (mProgressDialog.isShowing()) {
                try {
                    mProgressDialog.dismiss();
                } catch (Exception e) {
                    Log.e(AnkiDroidApp.TAG, "onPostExecute - Dialog dismiss Exception = " + e.getMessage());
                }
            }
        	finish();
        	if (Integer.valueOf(android.os.Build.VERSION.SDK) > 4) {
        		if (mShowCongrats) {
        			ActivityTransitionAnimation.slide(Reviewer.this, ActivityTransitionAnimation.FADE);
        		} else {
        			ActivityTransitionAnimation.slide(Reviewer.this, ActivityTransitionAnimation.RIGHT);
        		}
        	}
        }
        @Override
        public void onProgressUpdate(DeckTask.TaskData... values) {
            // Pass
        }
    };


    private Handler mTimerHandler = new Handler();

    private Runnable removeChosenAnswerText=new Runnable() {
    	public void run() {
    		mChosenAnswer.setText("");
    		setDueMessage();
    	}
    };
    
<<<<<<< HEAD
=======
    //Zeemote handler
	Handler ZeemoteHandler = new Handler() {
		public void handleMessage(Message msg){
			switch(msg.what){
			case MSG_ZEEMOTE_STICK_UP:
				if (sDisplayAnswer) {
   						answerCard(Card.EASE_EASY);
					} 			
				break;
			case MSG_ZEEMOTE_STICK_DOWN:
				if (sDisplayAnswer) {
   						answerCard(Card.EASE_FAILED);
					} 			
				break;
			case MSG_ZEEMOTE_STICK_LEFT:
				if (sDisplayAnswer) {
   						answerCard(Card.EASE_HARD);
					} 			
				break;
			case MSG_ZEEMOTE_STICK_RIGHT:
				if (sDisplayAnswer) {
   						answerCard(Card.EASE_MID);
					} 			
				break;
			case MSG_ZEEMOTE_BUTTON_A:
				if (!sDisplayAnswer) {
					try {
	                Sound.playSounds(Utils.stripHTML(getQuestion()), MetaDB.LANGUAGES_QA_QUESTION);
					}
					catch (Exception ex){
		        		Log.e("Zeemote","Error on playing question audio: "+ex.getMessage());
		        	}
	            } else {
	            	try {
	            	Sound.playSounds(Utils.stripHTML(getAnswer()), MetaDB.LANGUAGES_QA_ANSWER);
	            	}
					catch (Exception ex){
		        		Log.e("Zeemote","Error on playing answer audio: "+ex.getMessage());
		        	}
	            }
				break;
			case MSG_ZEEMOTE_BUTTON_B:
				closeReviewer(false);
				break;
			case MSG_ZEEMOTE_BUTTON_C:
				if (AnkiDroidApp.deck().undoAvailable()){
            	setNextCardAnimation(true);
            	DeckTask.launchDeckTask(DeckTask.TASK_TYPE_UNDO, mUpdateCardHandler, new DeckTask.TaskData(UPDATE_CARD_SHOW_QUESTION,
                        AnkiDroidApp.deck(), mCurrentCard.getId(), false));
				}
				break;
			case MSG_ZEEMOTE_BUTTON_D:
				if (!sDisplayAnswer) {
						displayCardAnswer(); 
					}				
				break;
			}
			super.handleMessage(msg);
		}
	};
>>>>>>> 617ef7af
	private int mWaitAnswerSecond;
	private int mWaitQuestionSecond;

    
    
    // ----------------------------------------------------------------------------
    // ANDROID METHODS
    // ----------------------------------------------------------------------------

    @Override
    protected void onCreate(Bundle savedInstanceState) {
    	Themes.applyTheme(this);
        super.onCreate(savedInstanceState);
        Log.i(AnkiDroidApp.TAG, "Reviewer - onCreate");

        mChangeBorderStyle = Themes.getTheme() != Themes.THEME_BLUE;

        // The hardware buttons should control the music volume while reviewing.
        setVolumeControlStream(AudioManager.STREAM_MUSIC);

        // Make sure a deck is loaded before continuing.
        Deck deck = AnkiDroidApp.deck();
        if (deck == null) {
            setResult(StudyOptions.CONTENT_NO_EXTERNAL_STORAGE);
			finish();
        } else {
            mMediaDir = setupMedia(deck);
            restorePreferences();

            deck.resetUndo();
            // Remove the status bar and title bar
            if (mPrefFullscreenReview) {
                getWindow().setFlags(WindowManager.LayoutParams.FLAG_FULLSCREEN,
                        WindowManager.LayoutParams.FLAG_FULLSCREEN);
                // Do not hide the title bar in Honeycomb, since it contains the action bar.
                if (Integer.valueOf(android.os.Build.VERSION.SDK) < 11) {
                    requestWindowFeature(Window.FEATURE_NO_TITLE);
                }
            }

            requestWindowFeature(Window.FEATURE_INDETERMINATE_PROGRESS);

            registerExternalStorageListener();

            if (mNightMode) {
            	mCurrentBackgroundColor = Themes.getNightModeCardBackground(this);
            } else {
            	mCurrentBackgroundColor = Color.WHITE;
            }

            try {
            	mSetScrollbarBarFading = WebView.class.getMethod("setScrollbarFadingEnabled", boolean.class);
            } catch (Throwable e) {
            	Log.i(AnkiDroidApp.TAG, "setScrollbarFadingEnabled could not be found due to a too low Android version (< 2.1)");
            }

		mRefreshWebview = getRefreshWebview();

            initLayout(R.layout.flashcard);
            if (mPrefTextSelection) {
                clipboardSetText("");
                Lookup.initialize(this, mDeckFilename);
            }

            // Load the template for the card and set on it the available width for images
            try {
                mCardTemplate = Utils.convertStreamToString(getAssets().open("card_template.html"));
                mCardTemplate = mCardTemplate.replaceFirst("var availableWidth = \\d*;", "var availableWidth = "
                        + getAvailableWidthInCard() + ";");
            } catch (IOException e) {
                e.printStackTrace();
            }

            // Initialize session limits
            long timelimit = deck.getSessionTimeLimit() * 1000;
            Log.i(AnkiDroidApp.TAG, "SessionTimeLimit: " + timelimit + " ms.");
            mSessionTimeLimit = System.currentTimeMillis() + timelimit;
            mSessionCurrReps = 0;

            // Initialize text-to-speech. This is an asynchronous operation.
            if (mSpeakText && Integer.valueOf(android.os.Build.VERSION.SDK) > 3) {
            	ReadText.initializeTts(this, mDeckFilename);
            }

            // Get last whiteboard state
            if (mPrefWhiteboard && MetaDB.getWhiteboardState(this, mDeckFilename) == 1) {
            	mShowWhiteboard = true;
            	mWhiteboard.setVisibility(View.VISIBLE);
            }

            // Load the first card and start reviewing. Uses the answer card task to load a card, but since we send null
            // as the card to answer, no card will be answered.

            DeckTask.launchDeckTask(DeckTask.TASK_TYPE_ANSWER_CARD, mAnswerCardHandler, new DeckTask.TaskData(0,
                    deck, null));
        }
    }


    // Saves deck each time Reviewer activity loses focus
    @Override
    protected void onPause() {
        super.onPause();
        Log.i(AnkiDroidApp.TAG, "Reviewer - onPause()");

    	mTimeoutHandler.removeCallbacks(mShowAnswerTask);
    	mTimeoutHandler.removeCallbacks(mShowQuestionTask);
    	longClickHandler.removeCallbacks(longClickTestRunnable);
    	longClickHandler.removeCallbacks(startSelection);

        stopTimer();
        if (!isFinishing()) {
            // Save changes
            Deck deck = AnkiDroidApp.deck();
            if (deck != null) {
	            DeckTask.waitToFinish();
	            deck.commitToDB();
            }
            WidgetStatus.update(getBaseContext());
        }

        if (mShakeEnabled) {
            mSensorManager.unregisterListener(mSensorListener);    	  
        }

        Sound.stopSounds();

    }

    @Override
    protected void onResume() {
      super.onResume();
      if (AnkiDroidApp.deck() == null) {
    	  finish();
      }
      if (mShakeEnabled) {
          mSensorManager.registerListener(mSensorListener, mSensorManager.getDefaultSensor(Sensor.TYPE_ACCELEROMETER), SensorManager.SENSOR_DELAY_NORMAL);    	  
      }
      restartTimer();
    }

    @Override
    protected void onStop() {
      if (mShakeEnabled) {
          mSensorManager.unregisterListener(mSensorListener);    	  
      }
      super.onStop();
    }

    @Override
    protected void onDestroy() {
        super.onDestroy();
        Log.i(AnkiDroidApp.TAG, "Reviewer - onDestroy()");
        if (mUnmountReceiver != null) {
            unregisterReceiver(mUnmountReceiver);
        }
        if (mSpeakText && Integer.valueOf(android.os.Build.VERSION.SDK) > 3) {
            ReadText.releaseTts();        	
        }
    }


    @Override
    public boolean onKeyDown(int keyCode, KeyEvent event)  {
        if (keyCode == KeyEvent.KEYCODE_BACK && event.getRepeatCount() == 0) {
        	Log.i(AnkiDroidApp.TAG, "Reviewer - onBackPressed()");
        	closeReviewer(false);
        	return true;
        }
         /** Enhancement 722: Hardware buttons for scrolling, I.Z. */
        if (keyCode == 92)  {
        	mCard.pageUp(false);
        	if (mDoubleScrolling)  {
        		mCard.pageUp(false);
        	}
        	return true;
        }
        if (keyCode == 93)  {
        	mCard.pageDown(false);
        	if (mDoubleScrolling)  {
        		mCard.pageDown(false);
        	}
        	return true;
        }
        if (mScrollingButtons && keyCode == 94)  {
        	mCard.pageUp(false);
        	if (mDoubleScrolling)  {
        		mCard.pageUp(false);
        	}
        	return true;
        }
        if (mScrollingButtons && keyCode == 95)  {
        	mCard.pageDown(false);
        	if (mDoubleScrolling)  {
        		mCard.pageDown(false);
        	}
        	return true;
        }

        return super.onKeyDown(keyCode, event);
    }


    @Override
    public void onConfigurationChanged(Configuration newConfig) {
        super.onConfigurationChanged(newConfig);
        setLanguage(mLocale);
        Log.i(AnkiDroidApp.TAG, "onConfigurationChanged");

        mConfigurationChanged = true;

        long savedTimer = mCardTimer.getBase();
        CharSequence savedAnswerField = mAnswerField.getText();
        boolean cardVisible = mCardContainer.getVisibility() == View.VISIBLE;
        int lookupButtonVis = mLookUpIcon.getVisibility();

        // Reload layout
        initLayout(R.layout.flashcard);
        
       	if (mRelativeButtonSize != 100) {
       		mFlipCard.setHeight(mButtonHeight);
       		mEase1.setHeight(mButtonHeight);
       		mEase2.setHeight(mButtonHeight);
       		mEase3.setHeight(mButtonHeight);
       		mEase4.setHeight(mButtonHeight);        	
       	}

        // Modify the card template to indicate the new available width and refresh card
        mCardTemplate = mCardTemplate.replaceFirst("var availableWidth = \\d*;", "var availableWidth = "
                + getAvailableWidthInCard() + ";");

        if (typeAnswer()) {
            mAnswerField.setText(savedAnswerField);
        }
        if (mPrefWhiteboard) {
            mWhiteboard.rotate();
        }
        if (mInvertedColors) {
            invertColors(true);
        }

        // If the card hasn't loaded yet, don't refresh it
        // Also skipping the counts (because we don't know which one to underline)
        // They will be updated when the card loads anyway
        if (mCurrentCard != null) {
        	if (cardVisible) {
                fillFlashcard(false);
                if (mPrefTimer) {
                    mCardTimer.setBase(savedTimer);
                    mCardTimer.start();
                }        		
        		if (sDisplayAnswer) {
        			updateForNewCard();
            	}
        	} else {
        		mCardContainer.setVisibility(View.INVISIBLE);
        		switchVisibility(mProgressBars, View.INVISIBLE);
        		switchVisibility(mCardTimer, View.INVISIBLE);
        	}
    		if (sDisplayAnswer) {
        		showEaseButtons();
        	}
        }
        mLookUpIcon.setVisibility(lookupButtonVis);
        mConfigurationChanged = false;
    }


    @Override
    public boolean onCreateOptionsMenu(Menu menu) {
        MenuItem item;
        Resources res = getResources();
        if (mPrefWhiteboard) {
            if (mShowWhiteboard) {
                Utils.addMenuItemInActionBar(menu, Menu.NONE, MENU_WHITEBOARD, Menu.NONE,
                        R.string.hide_whiteboard, R.drawable.ic_menu_compose);
            } else {
                Utils.addMenuItemInActionBar(menu, Menu.NONE, MENU_WHITEBOARD, Menu.NONE,
                        R.string.show_whiteboard, R.drawable.ic_menu_compose);            	
            }
            Utils.addMenuItemInActionBar(menu, Menu.NONE, MENU_CLEAR_WHITEBOARD, Menu.NONE,
                    R.string.clear_whiteboard, R.drawable.ic_menu_clear_playlist);
        }
        Utils.addMenuItem(menu, Menu.NONE, MENU_EDIT, Menu.NONE, R.string.menu_edit_card,
                R.drawable.ic_menu_edit);

        SubMenu removeDeckSubMenu = menu.addSubMenu(Menu.NONE, MENU_REMOVE, Menu.NONE, R.string.menu_remove_card);
        removeDeckSubMenu.setIcon(R.drawable.ic_menu_stop);
        removeDeckSubMenu.add(Menu.NONE, MENU_REMOVE_BURY, Menu.NONE, R.string.menu_bury_card);
        removeDeckSubMenu.add(Menu.NONE, MENU_REMOVE_SUSPEND, Menu.NONE, R.string.menu_suspend_card);
        removeDeckSubMenu.add(Menu.NONE, MENU_REMOVE_DELETE, Menu.NONE, R.string.card_browser_delete_card);
        if (mPrefTextSelection) {
            item = menu.add(Menu.NONE, MENU_SEARCH, Menu.NONE, res.getString(R.string.menu_select));
            item.setIcon(R.drawable.ic_menu_search);
        }
        item = menu.add(Menu.NONE, MENU_MARK, Menu.NONE, R.string.menu_mark_card);
        Utils.addMenuItemInActionBar(menu, Menu.NONE, MENU_UNDO, Menu.NONE, R.string.undo,
                R.drawable.ic_menu_revert);
        Utils.addMenuItemInActionBar(menu, Menu.NONE, MENU_REDO, Menu.NONE, R.string.redo,
                R.drawable.ic_menu_redo);
        return true;
    }

    //These three methods use a deprecated API - they should be updated to possibly use its more modern version.
    private boolean clipboardHasText() {
        return mClipboard.hasText();
    }

    private void clipboardSetText(CharSequence text) {
        mClipboard.setText(text);
    }

    private CharSequence clipboardGetText() {
        return mClipboard.getText();
    }

    @Override
    public boolean onPrepareOptionsMenu(Menu menu) {
        MenuItem item = menu.findItem(MENU_MARK);
        if (mCurrentCard == null){
        	return false;
        }
        if (mCurrentCard.isMarked()) {
            item.setTitle(R.string.menu_marked);
            item.setIcon(R.drawable.ic_menu_star_on);
        } else {
            item.setTitle(R.string.menu_mark_card);
            item.setIcon(R.drawable.ic_menu_star_off);
        }
        if (mPrefTextSelection) {
            item = menu.findItem(MENU_SEARCH);
            if (clipboardHasText()) {
            	item.setTitle(Lookup.getSearchStringTitle());
        		item.setEnabled(Lookup.isAvailable());
            } else {
            	item.setTitle(getResources().getString(R.string.menu_select));
        		item.setEnabled(true);
            }
        }
        if (mPrefFullscreenReview) {
            // Temporarily remove top bar to avoid annoying screen flickering
            mTextBarRed.setVisibility(View.GONE);
            mTextBarBlack.setVisibility(View.GONE);
            mTextBarBlue.setVisibility(View.GONE);
            mChosenAnswer.setVisibility(View.GONE);
            if (mPrefTimer) {
                mCardTimer.setVisibility(View.GONE);
            }
            if (mShowProgressBars) {
                mProgressBars.setVisibility(View.GONE);
            }

            getWindow().setFlags(0, WindowManager.LayoutParams.FLAG_FULLSCREEN);
        }
        menu.findItem(MENU_UNDO).setEnabled(AnkiDroidApp.deck().undoAvailable());
        menu.findItem(MENU_REDO).setEnabled(AnkiDroidApp.deck().redoAvailable());
        return true;
    }


    @Override
    public void onOptionsMenuClosed(Menu menu) {
        if (mPrefFullscreenReview) {
            // Restore top bar
            mTextBarRed.setVisibility(View.VISIBLE);
            mTextBarBlack.setVisibility(View.VISIBLE);
            mTextBarBlue.setVisibility(View.VISIBLE);
            mChosenAnswer.setVisibility(View.VISIBLE);
            if (mPrefTimer) {
                mCardTimer.setVisibility(View.VISIBLE);
            }
            if (mShowProgressBars) {
                mProgressBars.setVisibility(View.VISIBLE);
            }

            // Restore fullscreen preference
            getWindow().setFlags(
                    WindowManager.LayoutParams.FLAG_FULLSCREEN,
                    WindowManager.LayoutParams.FLAG_FULLSCREEN);
        }
    }


    /** Handles item selections. */
    @Override
    public boolean onOptionsItemSelected(MenuItem item) {
        switch (item.getItemId()) {
            case MENU_WHITEBOARD:
                // Toggle mShowWhiteboard value
                mShowWhiteboard = !mShowWhiteboard;
                if (mShowWhiteboard) {
                    // Show whiteboard
                    mWhiteboard.setVisibility(View.VISIBLE);
                    item.setTitle(R.string.hide_whiteboard);
                    MetaDB.storeWhiteboardState(this, mDeckFilename, 1);
                } else {
                    // Hide whiteboard
                    mWhiteboard.setVisibility(View.GONE);
                    item.setTitle(R.string.show_whiteboard);
                    MetaDB.storeWhiteboardState(this, mDeckFilename, 0);
                }
                return true;

            case MENU_CLEAR_WHITEBOARD:
                mWhiteboard.clear();
                return true;

            case MENU_EDIT:
            	return editCard();

            case MENU_REMOVE_BURY:
            	setNextCardAnimation(false);
                DeckTask.launchDeckTask(DeckTask.TASK_TYPE_BURY_CARD, mDismissCardHandler, new DeckTask.TaskData(0,
                        AnkiDroidApp.deck(), mCurrentCard));
                return true;

            case MENU_REMOVE_SUSPEND:
            	setNextCardAnimation(false);
                DeckTask.launchDeckTask(DeckTask.TASK_TYPE_SUSPEND_CARD, mDismissCardHandler, new DeckTask.TaskData(0,
                        AnkiDroidApp.deck(), mCurrentCard));
                return true;

            case MENU_REMOVE_DELETE:
                showDeleteCardDialog();
                return true;

            case MENU_SEARCH:
            	lookUpOrSelectText();
                return true;

            case MENU_MARK:
                DeckTask.launchDeckTask(DeckTask.TASK_TYPE_MARK_CARD, mMarkCardHandler, new DeckTask.TaskData(0,
                        AnkiDroidApp.deck(), mCurrentCard));
                return true;

            case MENU_UNDO:
            	setNextCardAnimation(true);
            	DeckTask.launchDeckTask(DeckTask.TASK_TYPE_UNDO, mUpdateCardHandler, new DeckTask.TaskData(UPDATE_CARD_SHOW_QUESTION,
                        AnkiDroidApp.deck(), mCurrentCard.getId(), false));
                return true;

            case MENU_REDO:
                DeckTask.launchDeckTask(DeckTask.TASK_TYPE_REDO, mUpdateCardHandler, new DeckTask.TaskData(UPDATE_CARD_SHOW_QUESTION,
                        AnkiDroidApp.deck(), mCurrentCard.getId(), false));
                return true;
        }
        return false;
    }


    @Override
    protected void onActivityResult(int requestCode, int resultCode, Intent data) {
        super.onActivityResult(requestCode, resultCode, data);

        if (requestCode == EDIT_CURRENT_CARD) {
        	setInAnimation(true);
            if (resultCode == RESULT_OK || resultCode == RESULT_EDIT_CARD_RESET) {
                Log.i(AnkiDroidApp.TAG, "Saving card...");
                int showQuestion = sDisplayAnswer ? UPDATE_CARD_SHOW_ANSWER : UPDATE_CARD_SHOW_QUESTION;
                if (resultCode == RESULT_EDIT_CARD_RESET) {
                	showQuestion = UPDATE_CARD_NEW_CARD;
                }
                DeckTask.launchDeckTask(DeckTask.TASK_TYPE_UPDATE_FACT, mUpdateCardHandler, new DeckTask.TaskData(showQuestion,
                        AnkiDroidApp.deck(), mCurrentCard));
            } else if (resultCode == StudyOptions.CONTENT_NO_EXTERNAL_STORAGE) {
                finishNoStorageAvailable();
            } else {
            	fillFlashcard(mShowAnimations);
            }
        }
        if (mPrefTextSelection) {
        	clipboardSetText("");
        }
    }

    private boolean isCramming() {
        return (AnkiDroidApp.deck() != null) && (AnkiDroidApp.deck().name().compareTo("cram") == 0);
    }

    // ----------------------------------------------------------------------------
    // CUSTOM METHODS
    // ----------------------------------------------------------------------------

    /**
     * Registers an intent to listen for ACTION_MEDIA_EJECT notifications. The intent will call
     * closeExternalStorageFiles() if the external media is going to be ejected, so applications can clean up any files
     * they have open.
     */
    private void registerExternalStorageListener() {
        if (mUnmountReceiver == null) {
            mUnmountReceiver = new BroadcastReceiver() {
                @Override
                public void onReceive(Context context, Intent intent) {
                    String action = intent.getAction();
                    if (action.equals(Intent.ACTION_MEDIA_EJECT)) {
                        Log.i(AnkiDroidApp.TAG, "mUnmountReceiver - Action = Media Eject");
                        finishNoStorageAvailable();
                    }
                }
            };
            IntentFilter iFilter = new IntentFilter();
            iFilter.addAction(Intent.ACTION_MEDIA_EJECT);
            iFilter.addDataScheme("file");
            registerReceiver(mUnmountReceiver, iFilter);
        }
    }


    private void stopTimer() {
        // Stop visible timer and card timer 
        if (mPrefTimer) {
            mSavedTimer = SystemClock.elapsedRealtime() - mCardTimer.getBase();
            mCardTimer.stop();
        }
        if (mCurrentCard != null) {
           mCurrentCard.stopTimer();
        }
    }


    private void restartTimer() {
        if (mCurrentCard != null) {
            mCurrentCard.resumeTimer();
        }
        if (mPrefTimer && mSavedTimer != 0) {
            mCardTimer.setBase(SystemClock.elapsedRealtime() - mSavedTimer);
            mCardTimer.start();
        }
    }


    private void setLanguage(String language) {
    	Locale locale;
    	if (language.equals("")) {
        	return;
    	} else {
        	locale = new Locale(language);
    	}
        Configuration config = new Configuration();
        config.locale = locale;
        this.getResources().updateConfiguration(config, this.getResources().getDisplayMetrics());
    }


    private void finishNoStorageAvailable() {
        setResult(StudyOptions.CONTENT_NO_EXTERNAL_STORAGE);
        closeReviewer(false);
    }


    private boolean editCard() {
        if (isCramming()) {
        	Themes.showThemedToast(Reviewer.this, getResources().getString(R.string.cram_edit_warning), true);
            return false;
        } else {
            Intent editCard = new Intent(Reviewer.this, CardEditor.class);
            editCard.putExtra(CardEditor.CARD_EDITOR_ACTION, CardEditor.EDIT_REVIEWER_CARD);
        	sEditorCard = mCurrentCard;
        	setOutAnimation(true);
            startActivityForResult(editCard, EDIT_CURRENT_CARD);
            if (Integer.valueOf(android.os.Build.VERSION.SDK) > 4) {
                ActivityTransitionAnimation.slide(Reviewer.this, ActivityTransitionAnimation.LEFT);
            }
            return true;
        }
    }


    private void lookUpOrSelectText() {
        if (clipboardHasText()) {
            Log.i(AnkiDroidApp.TAG, "Clipboard has text = " + clipboardHasText());
            lookUp();
    	} else {
        	selectAndCopyText();
    	}
    }


    private boolean lookUp() {
    	mLookUpIcon.setVisibility(View.GONE);
	    mIsSelecting = false;
	    if (Lookup.lookUp(clipboardGetText().toString(), mCurrentCard)) {
	        clipboardSetText("");
	    }
	    return true;
    }


    private void showDeleteCardDialog() {
        Dialog dialog;
        Resources res = getResources();
        StyledDialog.Builder builder = new StyledDialog.Builder(this);
        builder.setTitle(res.getString(R.string.delete_card_title));
        builder.setIcon(android.R.drawable.ic_dialog_alert);
        builder.setMessage(String.format(res.getString(R.string.delete_card_message), Utils.stripHTML(mCurrentCard.getQuestion()), Utils.stripHTML(mCurrentCard.getAnswer())));
        builder.setPositiveButton(res.getString(R.string.yes),
                new DialogInterface.OnClickListener() {
                    @Override
                    public void onClick(DialogInterface dialog, int which) {
                    	setNextCardAnimation(false);
                        DeckTask.launchDeckTask(DeckTask.TASK_TYPE_DELETE_CARD, mDismissCardHandler, new DeckTask.TaskData(0, AnkiDroidApp.deck(), mCurrentCard));
                    }
                });
        builder.setNegativeButton(res.getString(R.string.no), null);
        dialog = builder.create();
        dialog.show();
    }


    private void answerCard(int ease) {
        mIsSelecting = false;
        mIsAnswering = true;
        if (mPrefTextSelection) {
            clipboardSetText("");
            if (mLookUpIcon.getVisibility() == View.VISIBLE) {
                mLookUpIcon.setVisibility(View.GONE);
                mLookUpIcon.setAnimation(ViewAnimation.fade(ViewAnimation.FADE_OUT, mFadeDuration, 0));        	
            }        	
        }
        Deck deck = AnkiDroidApp.deck();
    	switch (ease) {
    		case Card.EASE_FAILED:
    		    mChosenAnswer.setText("\u2022");
    		    mChosenAnswer.setTextColor(mNext1.getTextColors());
    	    	if ((deck.getDueCount() + deck.getNewCountToday()) == 1) {
    	    		mIsLastCard  = true;
                }
    			break;
    		case Card.EASE_HARD:
                mChosenAnswer.setText("\u2022\u2022");
                mChosenAnswer.setTextColor(mNext2.getTextColors());
    			break;
    		case Card.EASE_MID:
                mChosenAnswer.setText("\u2022\u2022\u2022");
                mChosenAnswer.setTextColor(mNext3.getTextColors());
    			break;
    		case Card.EASE_EASY:
                mChosenAnswer.setText("\u2022\u2022\u2022\u2022");
                mChosenAnswer.setTextColor(mNext4.getTextColors());
    			break;
    	}
    	mTimerHandler.removeCallbacks(removeChosenAnswerText);
    	mTimerHandler.postDelayed(removeChosenAnswerText, mShowChosenAnswerLength);
    	Sound.stopSounds();
    	mCurrentEase = ease;
        // Increment number reps counter
        mSessionCurrReps++;
        setNextCardAnimation(false);
        DeckTask.launchDeckTask(DeckTask.TASK_TYPE_ANSWER_CARD, mAnswerCardHandler, new DeckTask.TaskData(
                mCurrentEase, deck, mCurrentCard));
    }

    // Set the content view to the one provided and initialize accessors.
    private void initLayout(Integer layout) {
        setContentView(layout);

        mMainLayout = findViewById(R.id.main_layout);
        Themes.setContentStyle(mMainLayout, Themes.CALLER_REVIEWER);

        mCardContainer = (FrameLayout) findViewById(R.id.flashcard_frame);
		setInAnimation(false);

        findViewById(R.id.top_bar).setOnClickListener(mCardStatisticsListener);

        mCardFrame = (FrameLayout) findViewById(R.id.flashcard);
        mTouchLayer = (FrameLayout) findViewById(R.id.touch_layer);
        mTouchLayer.setOnTouchListener(mGestureListener);
    	if (mPrefTextSelection && mLongClickWorkaround) {
            mTouchLayer.setOnLongClickListener(mLongClickListener);
    	}
        if (mPrefTextSelection) {
            mClipboard = (ClipboardManager) getSystemService(Context.CLIPBOARD_SERVICE);
        }
        mCardFrame.removeAllViews();
        mCard = createWebView();
        mCardFrame.addView(mCard);
        if (!mChangeBorderStyle) {
            ((View)findViewById(R.id.flashcard_border)).setVisibility(View.VISIBLE);        	
        }
        
        if (mRefreshWebview) {
            mNextCard = createWebView();
            mNextCard.setVisibility(View.GONE);
            mCardFrame.addView(mNextCard, 0);        	
        }

        // hunt for input issue 720, like android issue 3341
        if (Integer.parseInt(android.os.Build.VERSION.SDK) < 8) {
            mCard.setFocusableInTouchMode(true);
        }
        
        // Initialize swipe
        gestureDetector = new GestureDetector(new MyGestureDetector());
        
        // Initialize shake detection
        if (mShakeEnabled) {
            mSensorManager = (SensorManager) getSystemService(Context.SENSOR_SERVICE);
            mSensorManager.registerListener(mSensorListener, mSensorManager.getDefaultSensor(Sensor.TYPE_ACCELEROMETER), SensorManager.SENSOR_DELAY_NORMAL);
            mAccel = 0.00f;
            mAccelCurrent = SensorManager.GRAVITY_EARTH;
            mAccelLast = SensorManager.GRAVITY_EARTH;	
        }

        mEase1 = (Button) findViewById(R.id.ease1);
        mEase1.setOnClickListener(mSelectEaseHandler);

        mEase2 = (Button) findViewById(R.id.ease2);
        mEase2.setOnClickListener(mSelectEaseHandler);

        mEase3 = (Button) findViewById(R.id.ease3);
        mEase3.setOnClickListener(mSelectEaseHandler);

        mEase4 = (Button) findViewById(R.id.ease4);
        mEase4.setOnClickListener(mSelectEaseHandler);

        mNext1 = (TextView) findViewById(R.id.nextTime1);
        mNext2 = (TextView) findViewById(R.id.nextTime2);
        mNext3 = (TextView) findViewById(R.id.nextTime3);
        mNext4 = (TextView) findViewById(R.id.nextTime4);

        if (!mshowNextReviewTime) {
            mNext1.setVisibility(View.GONE);
            mNext2.setVisibility(View.GONE);
            mNext3.setVisibility(View.GONE);
            mNext4.setVisibility(View.GONE);
        }

        mFlipCard = (Button) findViewById(R.id.flip_card);
        mFlipCard.setOnClickListener(mFlipCardListener);
        mFlipCard.setText(getResources().getString(R.string.show_answer));
    	mDefaultButtonDrawable = new Drawable[]{mFlipCard.getBackground(), mEase1.getBackground(), mEase2.getBackground(), mEase3.getBackground(), mEase4.getBackground()};

        mTextBarRed = (TextView) findViewById(R.id.red_number);
        mTextBarBlack = (TextView) findViewById(R.id.black_number);
        mTextBarBlue = (TextView) findViewById(R.id.blue_number);

        if (mShowProgressBars) {
        	mSessionYesBar = (View) findViewById(R.id.daily_bar);
            mSessionProgressBar = (View) findViewById(R.id.session_progress);
            mProgressBars = (LinearLayout) findViewById(R.id.progress_bars);
        }

        mCardTimer = (Chronometer) findViewById(R.id.card_time);
    	if (mPrefTimer && (mConfigurationChanged)) {
    		switchVisibility(mCardTimer, View.VISIBLE);
    	}
    	if (mShowProgressBars && (mConfigurationChanged)) {
    		switchVisibility(mProgressBars, View.VISIBLE);
    	}

        mChosenAnswer = (TextView) findViewById(R.id.choosen_answer);

        if (mPrefWhiteboard) {       	
            mWhiteboard = new Whiteboard(this, mInvertedColors, mBlackWhiteboard);
            FrameLayout.LayoutParams lp2 = new FrameLayout.LayoutParams(LayoutParams.FILL_PARENT, LayoutParams.FILL_PARENT);
            mWhiteboard.setLayoutParams(lp2);
            FrameLayout fl = (FrameLayout) findViewById(R.id.whiteboard);
            fl.addView(mWhiteboard);
            
            mWhiteboard.setOnTouchListener(new View.OnTouchListener() {
                @Override
                public boolean onTouch(View v, MotionEvent event) {
                    if (mShowWhiteboard) {
                        return false;
                    }
                    if (gestureDetector.onTouchEvent(event)) {
                        return true;
                    }
                    return false;
                }
            });            
        }
        mAnswerField = (EditText) findViewById(R.id.answer_field);

        mNextTimeTextColor = getResources().getColor(R.color.next_time_usual_color);
        mNextTimeTextRecomColor = getResources().getColor(R.color.next_time_recommended_color);        	
        mForegroundColor = getResources().getColor(R.color.next_time_usual_color);        	
        if (mInvertedColors) {
            invertColors(true);
        }

        mLookUpIcon = findViewById(R.id.lookup_button);
        mLookUpIcon.setVisibility(View.GONE);
        mLookUpIcon.setOnClickListener(new OnClickListener() {

			@Override
			public void onClick(View arg0) {
				if (clipboardHasText()) {
					lookUp();
				}
			}
        	
        });
        initControls();
    }


    private WebView createWebView() {
        WebView webView = new MyWebView(this);
        webView.setWillNotCacheDrawing(true);
        webView.setScrollBarStyle(WebView.SCROLLBARS_OUTSIDE_OVERLAY);
        if (mZoomEnabled) {
            webView.getSettings().setBuiltInZoomControls(true);
        }
        webView.getSettings().setJavaScriptEnabled(true);
        webView.setWebChromeClient(new AnkiDroidWebChromeClient());
        webView.addJavascriptInterface(new JavaScriptInterface(), "interface");
        if (Integer.parseInt(android.os.Build.VERSION.SDK) > 7) {
            webView.setFocusableInTouchMode(false);
        }
        Log.i(AnkiDroidApp.TAG, "Focusable = " + webView.isFocusable() + ", Focusable in touch mode = " + webView.isFocusableInTouchMode());
        if (mSetScrollbarBarFading != null) {
            try {
            	mSetScrollbarBarFading.invoke(webView, false);
            } catch (Throwable e) {
            	Log.i(AnkiDroidApp.TAG, "setScrollbarFadingEnabled could not be set due to a too low Android version (< 2.1)");
            	mSetScrollbarBarFading = null;
            }
        }
        mScaleInPercent = webView.getScale();
        return webView;
    }


    private void invertColors(boolean invert) {
        Resources res = getResources();        
        int fgColor = invert ? res.getColor(R.color.foreground_color_inv) : res.getColor(R.color.black);
        mCard.setBackgroundColor(mCurrentBackgroundColor);

        if (mChangeBorderStyle) {
            mMainLayout.setBackgroundColor(mCurrentBackgroundColor);
            mFlipCard.setBackgroundDrawable(invert ? res.getDrawable(R.drawable.btn_keyboard_key_fulltrans_normal) : mDefaultButtonDrawable[0]);
            mEase1.setBackgroundDrawable(invert ? res.getDrawable(R.drawable.btn_keyboard_key_fulltrans_normal) : mDefaultButtonDrawable[1]);
            mEase2.setBackgroundDrawable(invert ? res.getDrawable(R.drawable.btn_keyboard_key_fulltrans_normal) : mDefaultButtonDrawable[2]);
            mEase3.setBackgroundDrawable(invert ? res.getDrawable(R.drawable.btn_keyboard_key_fulltrans_normal) : mDefaultButtonDrawable[3]);
            mEase4.setBackgroundDrawable(invert ? res.getDrawable(R.drawable.btn_keyboard_key_fulltrans_normal) : mDefaultButtonDrawable[4]);
        } else {
            mMainLayout.setBackgroundResource(invert ? R.color.reviewer_background_night : R.color.reviewer_background);
        	findViewById(R.id.flashcard_border).setBackgroundResource(invert ? R.drawable.blue_bg_webview_night : R.drawable.blue_bg_webview);
            mFlipCard.setBackgroundDrawable(invert ? res.getDrawable(R.drawable.blue_btn_night) : mDefaultButtonDrawable[0]);
            mEase1.setBackgroundDrawable(invert ? res.getDrawable(R.drawable.blue_btn_night) : mDefaultButtonDrawable[1]);
            mEase2.setBackgroundDrawable(invert ? res.getDrawable(R.drawable.blue_btn_night) : mDefaultButtonDrawable[2]);
            mEase3.setBackgroundDrawable(invert ? res.getDrawable(R.drawable.blue_btn_night) : mDefaultButtonDrawable[3]);
            mEase4.setBackgroundDrawable(invert ? res.getDrawable(R.drawable.blue_btn_night) : mDefaultButtonDrawable[4]);
        }
        if (invert || mChangeBorderStyle) {
            mNextTimeTextColor = invert ? res.getColor(R.color.next_time_usual_color_inv) : res.getColor(R.color.next_time_usual_color);
            mNextTimeTextRecomColor = invert ? res.getColor(R.color.next_time_recommended_color_inv) : res.getColor(R.color.next_time_recommended_color);
            mNext4.setTextColor(mNextTimeTextColor);
            mCardTimer.setTextColor(fgColor);
            mForegroundColor = fgColor;
            mTextBarBlack.setTextColor(fgColor);
            mTextBarBlue.setTextColor(invert ? res.getColor(R.color.textbar_blue_color_inv) : res.getColor(R.color.textbar_blue_color));

            mFlipCard.setTextColor(fgColor);
            mEase1.setTextColor(fgColor);
            mEase2.setTextColor(fgColor);
            mEase3.setTextColor(fgColor);
            mEase4.setTextColor(fgColor);

            fgColor = R.color.studyoptions_progressbar_frame_light;
            int bgColor = R.color.studyoptions_progressbar_background_nightmode;
            findViewById(R.id.progress_bars_border1).setBackgroundResource(fgColor);
            findViewById(R.id.progress_bars_border2).setBackgroundResource(fgColor);
            findViewById(R.id.progress_bars_back1).setBackgroundResource(bgColor);
            findViewById(R.id.progress_bars_back2).setBackgroundResource(bgColor);
        }
    }


    private boolean[] postAnswerCard(DeckTask.TaskData... values) {
        Resources res = getResources();
        boolean sessionComplete = false;
        boolean noMoreCards = false;
        // Check to see if session rep or time limit has been reached
        Deck deck = AnkiDroidApp.deck();
        if (deck == null) {
        	return new boolean[] {false, false};
        }
        long sessionRepLimit = deck.getSessionRepLimit();
        long sessionTime = deck.getSessionTimeLimit();
        String sessionMessage = null;
        String leechMessage;
        Log.i(AnkiDroidApp.TAG, "reviewer leech flag: " + values[0].isPreviousCardLeech() + " " + values[0].isPreviousCardSuspended());

        if (values[0].isPreviousCardLeech()) {
            if (values[0].isPreviousCardSuspended()) {
                leechMessage = res.getString(R.string.leech_suspend_notification);
            } else {
                leechMessage = res.getString(R.string.leech_notification);
            }
            Themes.showThemedToast(Reviewer.this, leechMessage, true);
        }

        if ((sessionRepLimit > 0) && (mSessionCurrReps >= sessionRepLimit)) {
        	sessionComplete = true;
            sessionMessage = res.getString(R.string.session_question_limit_reached);
        } else if ((sessionTime > 0) && (System.currentTimeMillis() >= mSessionTimeLimit)) {
            // session time limit reached, flag for halt once async task has completed.
        	sessionComplete = true;
            sessionMessage = res.getString(R.string.session_time_limit_reached);
        } else if (mIsLastCard) {
        	noMoreCards = true;
            mProgressDialog = ProgressDialog.show(Reviewer.this, "", getResources()
                    .getString(R.string.saving_changes), true);
            setOutAnimation(true);
        } else {
            // session limits not reached, show next card
            Card newCard = values[0].getCard();

            // If the card is null means that there are no more cards scheduled for review.
            if (newCard == null) {
            	noMoreCards = true;
                mProgressDialog = ProgressDialog.show(Reviewer.this, "", getResources()
                        .getString(R.string.saving_changes), true);
                setOutAnimation(false);
                return new boolean[] {sessionComplete, noMoreCards};
            }

            // Start reviewing next card
            mCurrentCard = newCard;
            if (mPrefWriteAnswers) { //only bother query deck if needed
            	String[] answer = mCurrentCard.getComparedFieldAnswer();
            	comparedFieldAnswer = answer[0];
            	comparedFieldClass = answer[1];
            } else {
            	comparedFieldAnswer = null;
            }
            Reviewer.this.setProgressBarIndeterminateVisibility(false);
            // Reviewer.this.enableControls();
            Reviewer.this.unblockControls();
            Reviewer.this.displayCardQuestion();
        }
        if (mChosenAnswer.getText().equals("")) {
            setDueMessage();
        }
        // Show a message to user if a session limit has been reached.
        if (sessionMessage != null) {
        	Themes.showThemedToast(Reviewer.this, sessionMessage, true);
        }
        return new boolean[] {sessionComplete, noMoreCards};
    }


    private void showEaseButtons() {
        Resources res = getResources();

        // hide flipcard button
        switchVisibility(mFlipCard, View.GONE);

        // Set correct label for each button
        if (mCurrentCard.isRev()) {
            mEase1.setText(res.getString(R.string.ease1_successive));
            mEase2.setText(res.getString(R.string.ease2_successive));
            mEase3.setText(res.getString(R.string.ease3_successive));
            mEase4.setText(res.getString(R.string.ease4_successive));
        } else {
            mEase1.setText(res.getString(R.string.ease1_learning));
            mEase2.setText(res.getString(R.string.ease2_learning));
            mEase3.setText(res.getString(R.string.ease3_learning));
            mEase4.setText(res.getString(R.string.ease4_learning));
        }

        // Show buttons
        switchVisibility(mEase1, View.VISIBLE);
        switchVisibility(mEase2, View.VISIBLE);
        switchVisibility(mEase3, View.VISIBLE);
        switchVisibility(mEase4, View.VISIBLE);
        
        // Focus default button
        if (mCurrentCard.isRev()) {
            mEase3.requestFocus();
            mNext2.setTextColor(mNextTimeTextColor);
            mNext3.setTextColor(mNextTimeTextRecomColor);
        } else {
            mEase2.requestFocus();
            mNext2.setTextColor(mNextTimeTextRecomColor);
            mNext3.setTextColor(mNextTimeTextColor);
        }

        // Show next review time
        if (mshowNextReviewTime) {
        mNext1.setText(nextInterval(1));
        mNext2.setText(nextInterval(2));
        mNext3.setText(nextInterval(3));
        mNext4.setText(nextInterval(4));
        switchVisibility(mNext1, View.VISIBLE);
        switchVisibility(mNext2, View.VISIBLE);
        switchVisibility(mNext3, View.VISIBLE);
        switchVisibility(mNext4, View.VISIBLE);
        }
    }


    private void hideEaseButtons() {
    	switchVisibility(mEase1, View.GONE);
    	switchVisibility(mEase2, View.GONE);
    	switchVisibility(mEase3, View.GONE);
    	switchVisibility(mEase4, View.GONE);
    	if (mshowNextReviewTime) {
    		int visibility = typeAnswer() ? View.GONE : View.INVISIBLE;
    		switchVisibility(mNext1, visibility);
    		switchVisibility(mNext2, visibility);
    		switchVisibility(mNext3, visibility);
    		switchVisibility(mNext4, visibility);
    	}
    	if (mFlipCard.getVisibility() != View.VISIBLE) {
    		switchVisibility(mFlipCard, View.VISIBLE);
        	mFlipCard.requestFocus();
    	} else if (typeAnswer()) {
            mAnswerField.requestFocus();

            // Show soft keyboard
            InputMethodManager inputMethodManager = (InputMethodManager) getSystemService(Context.INPUT_METHOD_SERVICE);
            inputMethodManager.showSoftInput(mAnswerField, InputMethodManager.SHOW_FORCED);
    	}
    }


    private void switchVisibility(View view, int visible) {
    	switchVisibility(view, visible, mShowAnimations && !mConfigurationChanged);
    }
    private void switchVisibility(View view, int visible, boolean fade) {
    	view.setVisibility(visible);
    	if (fade) {
    		int duration = mShowAnimations ? mAnimationDurationTurn / 2 : mFadeDuration;
    		if (visible == View.VISIBLE) {
        		view.setAnimation(ViewAnimation.fade(ViewAnimation.FADE_IN, duration, mShowAnimations ? duration : 0));    			
    		} else {
        		view.setAnimation(ViewAnimation.fade(ViewAnimation.FADE_OUT, duration, 0));
    		}
    	}
    }


    private void switchTopBarVisibility(int visible) {
    	if (mPrefTimer) {
    		switchVisibility(mCardTimer, visible, true);
    	}
    	if (mShowProgressBars) {
    		switchVisibility(mProgressBars, visible, true);
    	}
    	switchVisibility(mTextBarRed, visible, true);
    	switchVisibility(mTextBarBlack, visible, true);
    	switchVisibility(mTextBarBlue, visible, true);
    	switchVisibility(mChosenAnswer, visible, true);
    }


    private void initControls() {
        mCardFrame.setVisibility(View.VISIBLE);
        mTextBarRed.setVisibility(View.VISIBLE);
        mTextBarBlack.setVisibility(View.VISIBLE);
        mTextBarBlue.setVisibility(View.VISIBLE);
        mChosenAnswer.setVisibility(View.VISIBLE);
        mFlipCard.setVisibility(View.VISIBLE);
        
        if (mPrefWhiteboard) {
            mWhiteboard.setVisibility(mShowWhiteboard ? View.VISIBLE : View.GONE);            
        }
        mAnswerField.setVisibility(typeAnswer() ? View.VISIBLE : View.GONE);
    }


    private SharedPreferences restorePreferences() {
        SharedPreferences preferences = PrefSettings.getSharedPrefs(getBaseContext());
        mPrefTimer = preferences.getBoolean("timer", true);
        mPrefWhiteboard = preferences.getBoolean("whiteboard", false);
        mPrefWriteAnswers = preferences.getBoolean("writeAnswers", false);
        mPrefTextSelection = preferences.getBoolean("textSelection", true);
        mLongClickWorkaround = preferences.getBoolean("textSelectionLongclickWorkaround", false);
        mDeckFilename = preferences.getString("deckFilename", "");
        mNightMode = preferences.getBoolean("invertedColors", false);
    	mInvertedColors = mNightMode;
        mBlackWhiteboard = preferences.getBoolean("blackWhiteboard", true);
        mSwapQA = preferences.getBoolean("swapqa", false);
        mPrefUseRubySupport = preferences.getBoolean("useRubySupport", false);
        mPrefFullscreenReview = preferences.getBoolean("fullscreenReview", true);
        mshowNextReviewTime = preferences.getBoolean("showNextReviewTime", true);
        mZoomEnabled = preferences.getBoolean("zoom", false);
<<<<<<< HEAD
=======
//        mZeemoteEnabled = preferences.getBoolean("zeemote", false);
>>>>>>> 617ef7af
        mDisplayFontSize = preferences.getInt("relativeDisplayFontSize", CardModel.DEFAULT_FONT_SIZE_RATIO);
        mRelativeButtonSize = preferences.getInt("answerButtonSize", 100);
        mPrefHideQuestionInAnswer = Integer.parseInt(preferences.getString("hideQuestionInAnswer",
                Integer.toString(HQIA_DO_SHOW)));
        mInputWorkaround = preferences.getBoolean("inputWorkaround", false);
        mPrefFixHebrew = preferences.getBoolean("fixHebrewText", false);
        mPrefFixArabic = preferences.getBoolean("fixArabicText", false);
        mSpeakText = preferences.getBoolean("tts", false);
        mPlaySoundsAtStart = preferences.getBoolean("playSoundsAtStart", true);
        mShowProgressBars = preferences.getBoolean("progressBars", true);
        mPrefUseTimer = preferences.getBoolean("timeoutAnswer", false);
        mWaitAnswerSecond = preferences.getInt("timeoutAnswerSeconds", 20);
        mWaitQuestionSecond = preferences.getInt("timeoutQuestionSeconds", 60);
        mScrollingButtons = preferences.getBoolean("scrolling_buttons", false);
        mDoubleScrolling =  preferences.getBoolean("double_scrolling", false);
        mGesturesEnabled = preferences.getBoolean("swipe", false);
        if (mGesturesEnabled) {
         	mGestureShake = Integer.parseInt(preferences.getString("gestureShake", "0"));
         	if (mGestureShake != 0) {
         		mShakeEnabled = true;
         	}
            mShakeIntensity = preferences.getInt("minShakeIntensity", 70);

            mGestureSwipeUp = Integer.parseInt(preferences.getString("gestureSwipeUp", "0"));
         	mGestureSwipeDown = Integer.parseInt(preferences.getString("gestureSwipeDown", "0"));
         	mGestureSwipeLeft = Integer.parseInt(preferences.getString("gestureSwipeLeft", "13"));
         	mGestureSwipeRight = Integer.parseInt(preferences.getString("gestureSwipeRight", "0"));
         	mGestureDoubleTap = Integer.parseInt(preferences.getString("gestureDoubleTap", "0"));
         	mGestureTapLeft = Integer.parseInt(preferences.getString("gestureTapLeft", "0"));
         	mGestureTapRight = Integer.parseInt(preferences.getString("gestureTapRight", "0"));
         	mGestureTapTop = Integer.parseInt(preferences.getString("gestureTapTop", "0"));
         	mGestureTapBottom = Integer.parseInt(preferences.getString("gestureTapBottom", "0"));
        }
        mShowAnimations = preferences.getBoolean("themeAnimations", false);
        if (mShowAnimations) {
            int animationDuration = preferences.getInt("animationDuration", 500);
           	mAnimationDurationTurn = animationDuration;
           	mAnimationDurationMove = animationDuration;
        }
        mLocale = preferences.getString("language", "");

        // allow screen orientation in reviewer only when fix preference is not set
        if (preferences.getBoolean("fixOrientation", false)) {
            if (getResources().getConfiguration().orientation == Configuration.ORIENTATION_LANDSCAPE) {
                setRequestedOrientation(ActivityInfo.SCREEN_ORIENTATION_LANDSCAPE);
            } else if (getResources().getConfiguration().orientation == Configuration.ORIENTATION_PORTRAIT) {
                setRequestedOrientation(ActivityInfo.SCREEN_ORIENTATION_PORTRAIT);
            }
        }

        if (preferences.getBoolean("keepScreenOn", false)) {
        	this.getWindow().addFlags(WindowManager.LayoutParams.FLAG_KEEP_SCREEN_ON);
        }

        return preferences;
    }


    private void setDueMessage() {
    	Deck deck = AnkiDroidApp.deck();
		if (mCurrentCard != null && deck != null && deck.getScheduler().equals("reviewEarly") && mCurrentCard.getType() != Card.TYPE_FAILED) {
    		mChosenAnswer.setTextColor(mForegroundColor);
    		mChosenAnswer.setText(Utils.fmtTimeSpan(mCurrentCard.getCombinedDue() - Utils.now(), Utils.TIME_FORMAT_IN));				
		}
    }


    private void updateForNewCard() {
    	updateScreenCounts();
    	if (mShowProgressBars) {
            updateStatisticBars();
    	}

        // Clean answer field
        if (typeAnswer()) {
            mAnswerField.setText("");
        }

        if (mPrefWhiteboard && !mShowAnimations) {
            mWhiteboard.clear();
        }

        if (mPrefTimer) {
            mCardTimer.setBase(SystemClock.elapsedRealtime());
            mCardTimer.start();
        }
    }


    private void updateScreenCounts() {
    	if (mCurrentCard == null) {
    		return;
    	}
        Deck deck = AnkiDroidApp.deck();
        int eta = deck.getETA();
        if (deck.hasFinishScheduler() || eta < 1) {
            setTitle(deck.getDeckName());
        } else {
            setTitle(getResources().getQuantityString(R.plurals.reviewer_window_title, eta, deck.getDeckName(), eta));        	
        }

        int _failedSoonCount = deck.getFailedSoonCount();
        int _revCount = deck.getRevCount();
        int _newCount = deck.getNewCountToday();
        
        SpannableString failedSoonCount = new SpannableString(String.valueOf(_failedSoonCount));
        SpannableString revCount = new SpannableString(String.valueOf(_revCount));
        SpannableString newCount = new SpannableString(String.valueOf(_newCount));

        boolean isDue = true; // mCurrentCard.isDue();
        int type = mCurrentCard.getType();

        if (isDue && (type == Card.TYPE_NEW)) {
            newCount.setSpan(new UnderlineSpan(), 0, newCount.length(), 0);
        }
        if (isDue && (type == Card.TYPE_REV)) {
            revCount.setSpan(new UnderlineSpan(), 0, revCount.length(), 0);
        }
        if (isDue && (type == Card.TYPE_FAILED)) {
            failedSoonCount.setSpan(new UnderlineSpan(), 0, failedSoonCount.length(), 0);
        }

        mTextBarRed.setText(failedSoonCount);
        mTextBarBlack.setText(revCount);
        mTextBarBlue.setText(newCount);
    }


    private void updateStatisticBars() {
        if (mStatisticBarsMax == 0) {
            View view = findViewById(R.id.progress_bars_back1);
            mStatisticBarsMax = view.getWidth();
            mStatisticBarsHeight = view.getHeight();
        }
        Deck deck = AnkiDroidApp.deck();
        Utils.updateProgressBars(this, mSessionProgressBar, deck.getSessionProgress(), mStatisticBarsMax, mStatisticBarsHeight, true, false);
        Utils.updateProgressBars(this, mSessionYesBar, deck.getProgress(false), mStatisticBarsMax, mStatisticBarsHeight, true);
    }

    /* Handler for the delay in auto showing question and/or answer
     * One toggle for both question and answer, could set longer
     * delay for auto next question
     */
    private Handler mTimeoutHandler = new Handler();

    private Runnable mShowQuestionTask = new Runnable() {
        public void run() {
            //Assume hitting the "Again" button when auto next question
            if (mEase1.isEnabled() == true && mEase1.getVisibility() == View.VISIBLE) {
		mEase1.performClick();
            }
        }
    };

    private Runnable mShowAnswerTask = new Runnable() {
        public void run() {
            if (mPrefTimer) {
                mCardTimer.stop();
            }
            if (mFlipCard.isEnabled() == true && mFlipCard.getVisibility() == View.VISIBLE && !mIsAnswering) {
		mFlipCard.performClick();
            }
        }
    };

    private void displayCardQuestion() {
        sDisplayAnswer = false;
        mIsAnswering = false;

        if (mButtonHeight == 0 && mRelativeButtonSize != 100) {
        	mButtonHeight = mFlipCard.getHeight() * mRelativeButtonSize / 100;
        	mFlipCard.setHeight(mButtonHeight);
        	mEase1.setHeight(mButtonHeight);
        	mEase2.setHeight(mButtonHeight);
        	mEase3.setHeight(mButtonHeight);
        	mEase4.setHeight(mButtonHeight);        	
        }

        // If the user wants to write the answer
        if (typeAnswer()) {
            mAnswerField.setVisibility(View.VISIBLE);

            // Show soft keyboard
            InputMethodManager inputMethodManager = (InputMethodManager) getSystemService(Context.INPUT_METHOD_SERVICE);
            inputMethodManager.showSoftInput(mAnswerField, InputMethodManager.SHOW_FORCED);
        }

        String question = getQuestion();

        if(mPrefFixArabic) {
        	question = ArabicUtilities.reshapeSentence(question, true);
        }
        Log.i(AnkiDroidApp.TAG, "question: '" + question + "'");

        String displayString = enrichWithQADiv(question, false);
        // Show an horizontal line as separation when question is shown in answer
        if (isQuestionDisplayed()) {
            displayString = displayString + "<hr/>";
        }

        if (mSpeakText && Integer.valueOf(android.os.Build.VERSION.SDK) > 3) {
            ReadText.setLanguageInformation(Model.getModel(AnkiDroidApp.deck(), mCurrentCard.getCardModelId(), false).getId(), mCurrentCard.getCardModelId());          
        }

        updateCard(displayString);
        hideEaseButtons();

        // If the user want to show answer automatically
        if (mPrefUseTimer) {
            mTimeoutHandler.removeCallbacks(mShowAnswerTask);
            mTimeoutHandler.postDelayed(mShowAnswerTask, mWaitAnswerSecond * 1000  );            
        }
    }


    private void displayCardAnswer() {
        Log.i(AnkiDroidApp.TAG, "displayCardAnswer");

        // prevent answering (by e.g. gestures) before card is loaded
        if (mCurrentCard == null) {
        	return;
        }

        sDisplayAnswer = true;
        setFlipCardAnimation();
        
        Sound.stopSounds();

        String displayString = "";
        
        String answer = getAnswer(), question = getQuestion();
        if(mPrefFixArabic) {
        	// reshape
        	answer = ArabicUtilities.reshapeSentence(answer, true);
        	question = ArabicUtilities.reshapeSentence(question, true);
        }

        // If the user wrote an answer
        if (typeAnswer()) {
            mAnswerField.setVisibility(View.GONE);
            if (mCurrentCard != null) {
                // Obtain the user answer and the correct answer
                String userAnswer = mAnswerField.getText().toString();         
                Matcher matcher = sSpanPattern.matcher(Utils.stripHTMLMedia(ArabicUtilities.reshapeSentence(comparedFieldAnswer, true)));
                String correctAnswer = matcher.replaceAll("");
                matcher = sBrPattern.matcher(correctAnswer);
                correctAnswer = matcher.replaceAll("\n");
                matcher = Sound.sSoundPattern.matcher(correctAnswer);
                correctAnswer = matcher.replaceAll("");
                matcher = Image.sImagePattern.matcher(correctAnswer);
                correctAnswer = matcher.replaceAll("");
                Log.i(AnkiDroidApp.TAG, "correct answer = " + correctAnswer);

                // Obtain the diff and send it to updateCard
                DiffEngine diff = new DiffEngine();

                StringBuffer span = new StringBuffer();
                span.append("<span class=\"").append(comparedFieldClass).append("\">");
                span.append(diff.diff_prettyHtml(diff.diff_main(userAnswer, correctAnswer)));
                span.append("</span>");
                span.append("<br/>").append(answer);
                displayString = enrichWithQADiv(span.toString(), true);
            }

            // Hide soft keyboard
            InputMethodManager inputMethodManager = (InputMethodManager) getSystemService(Context.INPUT_METHOD_SERVICE);
            inputMethodManager.hideSoftInputFromWindow(mAnswerField.getWindowToken(), 0);
        } else {
            displayString = enrichWithQADiv(answer, true);
        }

        // Depending on preferences do or do not show the question
        if (isQuestionDisplayed()) {
            StringBuffer sb = new StringBuffer();
            sb.append(enrichWithQADiv(question, false));
            sb.append("<a name=\"question\"></a><hr/>");
            sb.append(displayString);
            displayString = sb.toString();
        }

        mIsSelecting = false;
        updateCard(displayString);
        showEaseButtons();

        // If the user want to show next question automatically
        if (mPrefUseTimer) {
            mTimeoutHandler.removeCallbacks(mShowQuestionTask);
            mTimeoutHandler.postDelayed(mShowQuestionTask, mWaitQuestionSecond * 1000  );            
        }
    }


    private void updateCard(String content) {
        Log.i(AnkiDroidApp.TAG, "updateCard");

        mBaseUrl = "";
        Boolean isJapaneseModel = false;
        
        //Check whether there is a hard coded font-size in the content and apply the relative font size
        //Check needs to be done before CSS is applied to content;
        content = recalculateHardCodedFontSize(content, mDisplayFontSize);
        
        // Add CSS for font color and font size
        if (mCurrentCard != null) {
        	final String japaneseModelTag = "Japanese";
        	
            Deck currentDeck = AnkiDroidApp.deck();
            Model myModel = Model.getModel(currentDeck, mCurrentCard.getCardModelId(), false);
		if (myModel == null) {
			Log.e(AnkiDroidApp.TAG, "updateCard - no Model could be fetched. Closing Reviewer and showing db-error dialog");
	                Reviewer.this.setResult(RESULT_ANSWERING_ERROR);
	                closeReviewer(true);			
		}
            mBaseUrl = Utils.getBaseUrl(mMediaDir, myModel, currentDeck);
            int nightBackground = Themes.getNightModeCardBackground(this);
            content = myModel.getCSSForFontColorSize(mCurrentCard.getCardModelId(), mDisplayFontSize, mNightMode, nightBackground) + Model.invertColors(content, mNightMode);
            isJapaneseModel = myModel.hasTag(japaneseModelTag);
            mCurrentBackgroundColor = myModel.getBackgroundColor(mCurrentCard.getCardModelId());
        } else {
        	mCard.getSettings().setDefaultFontSize(calculateDynamicFontSize(content));
            mBaseUrl = Utils.urlEncodeMediaDir(mDeckFilename.replace(".anki", ".media/"));
        }

        // Log.i(AnkiDroidApp.TAG, "Initial content card = \n" + content);
        // content = Image.parseImages(deckFilename, content);
        // Log.i(AnkiDroidApp.TAG, "content after parsing images = \n" + content);

        // don't play question sound again when displaying answer 
        int questionStartsAt = content.indexOf("<a name=\"question\"></a><hr/>");
        String question = "";
        String answer = "";
        if (isQuestionDisplayed()) {
        	if (sDisplayAnswer && (questionStartsAt != -1)) {
                question = Sound.parseSounds(mBaseUrl, content.substring(0, questionStartsAt), mSpeakText, MetaDB.LANGUAGES_QA_QUESTION);
                answer = Sound.parseSounds(mBaseUrl, content.substring(questionStartsAt, content.length()), mSpeakText, MetaDB.LANGUAGES_QA_ANSWER);
        	} else {
                question = Sound.parseSounds(mBaseUrl, content.substring(0, content.length() - 5), mSpeakText, MetaDB.LANGUAGES_QA_QUESTION) + "<hr/>";
        	}
        } else {
            int qa = MetaDB.LANGUAGES_QA_QUESTION;
        	if (sDisplayAnswer) {
                qa = MetaDB.LANGUAGES_QA_ANSWER;
        	}
        	answer = Sound.parseSounds(mBaseUrl, content, mSpeakText, qa);
        }

        // Parse out the LaTeX images
        question = LaTeX.parseLaTeX(AnkiDroidApp.deck(), question);
        answer = LaTeX.parseLaTeX(AnkiDroidApp.deck(), answer);

       
        // If ruby annotation support is activated, then parse and handle:
        // Strip kanji in question, add furigana in answer
        if (mPrefUseRubySupport && isJapaneseModel) {
          	content = RubyParser.ankiStripKanji(question) + RubyParser.ankiRubyToMarkup(answer);
        } else {
        	content = question + answer;
        }

        // In order to display the bold style correctly, we have to change
        // font-weight to 700
        content = content.replace("font-weight:600;", "font-weight:700;");

        // Find hebrew text
        if (isHebrewFixEnabled()) {
            content = applyFixForHebrew(content);
        }
		
        Log.i(AnkiDroidApp.TAG, "content card = \n" + content);
        StringBuilder style = new StringBuilder();
        style.append(getCustomFontsStyle());
        style.append(getDefaultFontStyle());
        style.append(getDeckStyle(mCurrentCard.mDeck.getDeckPath()));
        Log.i(AnkiDroidApp.TAG, "::style::" + style);
        mCardContent =
            mCardTemplate.replace("::content::", content).replace("::style::", style.toString());
        // Log.i(AnkiDroidApp.TAG, "card html = \n" + card);
        Log.i(AnkiDroidApp.TAG, "base url = " + mBaseUrl );

    	fillFlashcard(mShowAnimations);

        if (!mConfigurationChanged && mPlaySoundsAtStart) {
            if (!mSpeakText) {
                Sound.playSounds(null, 0);
            } else if (!sDisplayAnswer) {
                Sound.playSounds(Utils.stripHTML(getQuestion()), MetaDB.LANGUAGES_QA_QUESTION);
            } else {
                Sound.playSounds(Utils.stripHTML(getAnswer()), MetaDB.LANGUAGES_QA_ANSWER);
            }
        }
    }


    private void setFlipCardAnimation() {
    	mNextAnimation = ANIMATION_TURN;
    }
    private void setNextCardAnimation(boolean reverse) {
    	if (mCardContainer.getVisibility() == View.INVISIBLE) {
    		setInAnimation(reverse);
    	} else {
    		mNextAnimation = reverse ? ANIMATION_NEXT_CARD_FROM_LEFT : ANIMATION_NEXT_CARD_FROM_RIGHT;
    	}
    }
    private void setInAnimation(boolean reverse) {
		mNextAnimation = reverse ? ANIMATION_SLIDE_IN_FROM_LEFT : ANIMATION_SLIDE_IN_FROM_RIGHT;
    }
    private void setOutAnimation(boolean reverse) {
		mNextAnimation = reverse ? ANIMATION_SLIDE_OUT_TO_RIGHT: ANIMATION_SLIDE_OUT_TO_LEFT;
    	if (mCardContainer.getVisibility() == View.VISIBLE && mShowAnimations) {
        	fillFlashcard(true);
    	}
    }


    public void fillFlashcard(boolean flip) {
    	if (!flip) {
	        Log.i(AnkiDroidApp.TAG, "base url = " + mBaseUrl);
	        if (mRefreshWebview) {
	            mNextCard.setBackgroundColor(mCurrentBackgroundColor);
	            mNextCard.loadDataWithBaseURL(mBaseUrl, mCardContent, "text/html", "utf-8", null);
	            mNextCard.setVisibility(View.VISIBLE);
	            mCardFrame.removeView(mCard);
	            mCard.destroy();
	            mCard = mNextCard;
	            mNextCard = createWebView();
	            mNextCard.setVisibility(View.GONE);
	            mCardFrame.addView(mNextCard, 0);
	            // hunt for input issue 720, like android issue 3341
	            if (Integer.parseInt(android.os.Build.VERSION.SDK) < 8) {
	            	mCard.setFocusableInTouchMode(true);
	            }
	        } else {
	            mCard.loadDataWithBaseURL(mBaseUrl, mCardContent, "text/html", "utf-8", null);
	            mCard.setBackgroundColor(mCurrentBackgroundColor);
	        }
	        if (mChangeBorderStyle) {
		        switch (mCurrentBackgroundColor) {
		        case Color.WHITE:
		        	if (mInvertedColors) {
		        		mInvertedColors = false;
		            	invertColors(false);	        		
		        	}
			        break;
		        case Color.BLACK:
			        if (!mInvertedColors) {
		            	mInvertedColors = true;
		            	invertColors(true);
			        }
			        break;
		        default:
		            if (Themes.getTheme() != Themes.THEME_BLUE) {
		                mMainLayout.setBackgroundColor(mCurrentBackgroundColor);
		            }
	            	if (mInvertedColors != mNightMode) {
	    	            mInvertedColors = mNightMode;
	    	            invertColors(mNightMode);            		
	            	}
		        }	        	
	        }
	        if (!mShowAnimations && mCardTimer.getVisibility() == View.INVISIBLE) {
    	    	switchTopBarVisibility(View.VISIBLE);
	        }
    		if (!sDisplayAnswer) {
        		updateForNewCard();
        		if (mShowWhiteboard) {
    				mWhiteboard.clear();
        		}
        		setNextCardAnimation(false);
    		}
    	} else {
    		Animation3D rotation;
    		boolean directionToLeft = true;
    		switch (mNextAnimation) {
    		case ANIMATION_TURN:
    			rotation = new Animation3D(mCard.getWidth(), mCard.getHeight(), 9, Animation3D.ANIMATION_TURN, true, true, this);
    			rotation.setDuration(mAnimationDurationTurn);
    			rotation.setInterpolator(new AccelerateDecelerateInterpolator());
    			break;
    		case ANIMATION_NEXT_CARD_FROM_LEFT:
    			directionToLeft = false;
    		case ANIMATION_NEXT_CARD_FROM_RIGHT:
    			rotation = new Animation3D(mCard.getWidth(), mCard.getHeight(), 0, Animation3D.ANIMATION_EXCHANGE_CARD, directionToLeft, true, this);
    			rotation.setDuration(mAnimationDurationMove);
    			rotation.setInterpolator(new AccelerateDecelerateInterpolator());
    			break;
    		case ANIMATION_SLIDE_OUT_TO_RIGHT:
    			directionToLeft = false;
    		case ANIMATION_SLIDE_OUT_TO_LEFT:
        		fillFlashcard(false);
    			rotation = new Animation3D(mCard.getWidth(), mCard.getHeight(), 0, Animation3D.ANIMATION_SLIDE_OUT_CARD, directionToLeft, true, this);
    			rotation.setDuration(mAnimationDurationMove);
    			rotation.setInterpolator(new AccelerateInterpolator());
    	    	switchTopBarVisibility(View.INVISIBLE);
    			break;
    		case ANIMATION_SLIDE_IN_FROM_LEFT:
    			directionToLeft = false;
    		case ANIMATION_SLIDE_IN_FROM_RIGHT:
        		fillFlashcard(false);
    			rotation = new Animation3D(mCard.getWidth(), mCard.getHeight(), 0, Animation3D.ANIMATION_SLIDE_IN_CARD, directionToLeft, true, this);
    			rotation.setDuration(mAnimationDurationMove);
    			rotation.setInterpolator(new DecelerateInterpolator());
    	    	switchTopBarVisibility(View.VISIBLE);
    			break;
    		case ANIMATION_NO_ANIMATION:
    		default:
    			return;
    		}

    		rotation.reset();
    		mCardContainer.setDrawingCacheEnabled(true);
    		mCardContainer.setDrawingCacheBackgroundColor(Themes.getBackgroundColor());
	    	mCardContainer.clearAnimation();
	    	mCardContainer.startAnimation(rotation);
    	}
    }


    public void showFlashcard(boolean visible) {
    	mCardContainer.setVisibility(visible ? View.VISIBLE : View.INVISIBLE); 
    }


    private String getQuestion() {
    	if (mSwapQA) {
    		return mCurrentCard.getAnswer();
    	} else {
    		return mCurrentCard.getQuestion();
    	}
    }


    private String getAnswer() {
    	if (mSwapQA) {
    		return mCurrentCard.getQuestion();
    	} else {
    		return mCurrentCard.getAnswer();
    	}
    }


    private String getDeckStyle(String deckPath) {
      File styleFile = new File(Utils.removeExtension(deckPath) + ".css");
      if (!styleFile.exists() || !styleFile.canRead()) {
        return "";
      }
      StringBuilder style = new StringBuilder();
      try {
        BufferedReader styleReader =
          new BufferedReader(new InputStreamReader(new FileInputStream(styleFile)));
        while (true) {
          String line = styleReader.readLine();
          if (line == null) {
            break;
          }
          style.append(line);
          style.append('\n');
        }
      } catch (IOException e) {
        Log.e(AnkiDroidApp.TAG, "Error reading style file: " + styleFile.getAbsolutePath(), e);
        return "";
      }
      return style.toString();
    }


    /**
     * Returns the CSS used to handle custom fonts.
     * <p>
     * Custom fonts live in fonts directory in the directory used to store decks.
     * <p>
     * Each font is mapped to the font family by the same name as the name of the font fint without
     * the extension.
     */
    private String getCustomFontsStyle() {
      StringBuilder builder = new StringBuilder();
      for (File fontFile : mCustomFontFiles) {
        String fontFace = String.format(
            "@font-face {font-family: \"%s\"; src: url(\"file://%s\");}",
            Utils.removeExtension(fontFile.getName()), fontFile.getAbsolutePath());
        Log.d(AnkiDroidApp.TAG, "adding to style: " + fontFace);
        builder.append(fontFace);
        builder.append('\n');
      }
      return builder.toString();
    }


    /** Returns the CSS used to set the default font. */
    private String getDefaultFontStyle() {
    	if (mCustomDefaultFontCss == null) {
            SharedPreferences preferences = PrefSettings.getSharedPrefs(getBaseContext());
            String defaultFont = preferences.getString("defaultFont", null);
            if (defaultFont == null || "".equals(defaultFont)) {
            	mCustomDefaultFontCss = "";
            } else {
                mCustomDefaultFontCss = "BODY .question, BODY .answer { font-family: '" + defaultFont + "' }\n";            	
            }
    	}
    	return mCustomDefaultFontCss;
    }


    private boolean isQuestionDisplayed() {
        switch (mPrefHideQuestionInAnswer) {
            case HQIA_DO_HIDE:
                return false;

            case HQIA_DO_SHOW:
                return true;

            case HQIA_CARD_MODEL:
                return (Model.getModel(AnkiDroidApp.deck(), mCurrentCard.getCardModelId(), false).getCardModel(
                        mCurrentCard.getCardModelId()).isQuestionInAnswer());

            default:
                return true;
        }
    }


    public static Card getEditorCard() {
        return sEditorCard;
    }

    private boolean isHebrewFixEnabled() {
        return mPrefFixHebrew;
    }


    /**
     * Adds a div html tag around the contents to have an indication, where answer/question is displayed
     *
     * @param content
     * @param isAnswer if true then the class attribute is set to "answer", "question" otherwise.
     * @return
     */
    private static String enrichWithQADiv(String content, boolean isAnswer) {
        StringBuffer sb = new StringBuffer();
        sb.append("<div class=\"");
        if (isAnswer) {
            sb.append(ANSWER_CLASS);
        } else {
            sb.append(QUESTION_CLASS);
        }
        sb.append("\">");
        sb.append(content);
        sb.append("</div>");
        return sb.toString();
    }
    
    /**
     * Parses content in question and answer to see, whether someone has hard coded
     * the font size in a card layout. If this is so, then the font size must be
     * replaced with one corrected by the relative font size.
     * If a relative CSS unit measure is used (e.g. 'em'), then only hierarchy in 'span' tag is taken into account.
     * @param content
     * @param percentage - the relative font size percentage defined in preferences
     * @return
     */
    private String recalculateHardCodedFontSize(String content, int percentage) {
    	if (null == content || 0 == content.trim().length()) {
    		return "";
    	}
    	StringBuilder sb = new StringBuilder(content);
    	
    	boolean fontSizeFound = true; //whether the previous loop found a valid font-size attribute
    	int spanTagDepth = 0; //to find out whether a relative CSS unit measure is within another one
    	int outerRelativeSpanTagDepth = 100; //the hierarchy depth of the current outer relative span
    	int start = 0;
    	int posSpan = 0;
    	int posFontSize = 0;
    	int posUnit = 0;
    	int intSize; //for absolute css measurement values
    	double doubleSize; //for relative css measurement values
    	boolean isRelativeUnit = true; //true if em or %
    	String sizeS;
    	
    	//formatter for decimal numbers
    	DecimalFormatSymbols symbols = new DecimalFormatSymbols();
		symbols.setDecimalSeparator('.');
		DecimalFormat dFormat = new DecimalFormat("0.##", symbols);

    	while (fontSizeFound) {
    		posFontSize = sb.indexOf("font-size:", start);
    		if (-1 == posFontSize) {
    			fontSizeFound = false;
    			continue;
    		} else {
    			//check whether </span> are found and decrease spanTagDepth accordingly
        		posSpan = sb.indexOf("</span>", start);
        		while (-1 != posSpan && posSpan < posFontSize) {
        			spanTagDepth -= 1;
        			posSpan = sb.indexOf("</span>", posSpan + 7);
        		}
    			start = posFontSize + 10;
    			for (int a = 0; a < ABSOLUTE_CSS_UNITS.length; a++) {
    				posUnit = sb.indexOf(ABSOLUTE_CSS_UNITS[a], start);
    				if (-1 != posUnit) {
    					isRelativeUnit = false;
    					break;
    				}
    			}
        		if (-1 == posUnit) {
        			for (int a = 0; a < RELATIVE_CSS_UNITS.length; a++) {
        				posUnit = sb.indexOf(RELATIVE_CSS_UNITS[a], start);
        				if (-1 != posUnit) {
        					isRelativeUnit = true;
        					break;
        				}
        			}
        		}
    		}
    		if (-1 == posUnit) {
    			//only absolute and relative measures are taken into account. E.g. 'xx-small', 'inherit' etc. are not taken into account
    			fontSizeFound = false;
    			continue;
    		} else if (17 < (posUnit - posFontSize)) { //assuming max 1 blank and 5 digits
    			//only take into account if font-size measurement is close, because theoretically "font-size:" could be part of text
    			continue; 
    		} else {
    			spanTagDepth += 1; //because we assume that font-sizes always are declared in span tags
    			start = posUnit +3; // needs to be more than posPx due to decimals
    			sizeS = sb.substring(posFontSize + 10, posUnit).trim();
    			if (isRelativeUnit) {
    				if (outerRelativeSpanTagDepth >= spanTagDepth) {
    					outerRelativeSpanTagDepth = spanTagDepth;
		    			try {
		    				doubleSize = dFormat.parse(sizeS).doubleValue();
		    			} catch (ParseException e) {
		    				continue; //ignore this one
		    			}
		    			doubleSize = doubleSize * percentage / 100;
		    			sizeS = dFormat.format(doubleSize);
    				} //else do nothing as relative sizes within relative sizes should not be changed
    			} else {
	    			try {
	    				intSize = Integer.parseInt(sizeS);
	    			} catch (NumberFormatException e) {
	    				start = posFontSize + 10;
	    				continue; //ignore this one
	    			}
	    			intSize = intSize * percentage / 100;
	    			sizeS = Integer.toString(intSize);
    			}
	    		sb.replace(posFontSize + 10, posUnit, sizeS);
    		}
    	}
    	return sb.toString();
    }
    
    /**
     * 
     * @return true if the AnkiDroid preference for writing answer is true and if the Anki Deck CardLayout specifies a field to query
     */
    private final boolean typeAnswer() {
    	if (mPrefWriteAnswers && null != comparedFieldAnswer) {
    		return true;
    	}
    	return false;
    }


    /**
     * Calculates a dynamic font size depending on the length of the contents taking into account that the input string
     * contains html-tags, which will not be displayed and therefore should not be taken into account.
     *
     * @param htmlContents
     * @return font size respecting MIN_DYNAMIC_FONT_SIZE and MAX_DYNAMIC_FONT_SIZE
     */
    private static int calculateDynamicFontSize(String htmlContent) {
        // Replace each <br> with 15 spaces, each <hr> with 30 spaces, then
        // remove all html tags and spaces
        String realContent = htmlContent.replaceAll("\\<br.*?\\>", " ");
        realContent = realContent.replaceAll("\\<hr.*?\\>", " ");
        realContent = realContent.replaceAll("\\<.*?\\>", "");
        realContent = realContent.replaceAll("&nbsp;", " ");
        return Math.max(DYNAMIC_FONT_MIN_SIZE,
                DYNAMIC_FONT_MAX_SIZE - (int) (realContent.length() / DYNAMIC_FONT_FACTOR));
    }


    private void unblockControls() {
        mCardFrame.setEnabled(true);
        mFlipCard.setEnabled(true);

        switch (mCurrentEase) {
            case Card.EASE_FAILED:
                mEase1.setClickable(true);
                mEase2.setEnabled(true);
                mEase3.setEnabled(true);
                mEase4.setEnabled(true);
                break;

            case Card.EASE_HARD:
                mEase1.setEnabled(true);
                mEase2.setClickable(true);
                mEase3.setEnabled(true);
                mEase4.setEnabled(true);
                break;

            case Card.EASE_MID:
                mEase1.setEnabled(true);
                mEase2.setEnabled(true);
                mEase3.setClickable(true);
                mEase4.setEnabled(true);
                break;

            case Card.EASE_EASY:
                mEase1.setEnabled(true);
                mEase2.setEnabled(true);
                mEase3.setEnabled(true);
                mEase4.setClickable(true);
                break;

            default:
                mEase1.setEnabled(true);
                mEase2.setEnabled(true);
                mEase3.setEnabled(true);
                mEase4.setEnabled(true);
                break;
        }

        if (mPrefTimer) {
            mCardTimer.setEnabled(true);
        }

        if (mPrefWhiteboard) {
            mWhiteboard.setEnabled(true);
        }

        if (typeAnswer()) {
            mAnswerField.setEnabled(true);
        }
        mTouchLayer.setVisibility(View.VISIBLE);
    }


    private void blockControls() {
        mCardFrame.setEnabled(false);
        mFlipCard.setEnabled(false);
        mTouchLayer.setVisibility(View.INVISIBLE);

        switch (mCurrentEase) {
            case Card.EASE_FAILED:
                mEase1.setClickable(false);
                mEase2.setEnabled(false);
                mEase3.setEnabled(false);
                mEase4.setEnabled(false);
                break;

            case Card.EASE_HARD:
                mEase1.setEnabled(false);
                mEase2.setClickable(false);
                mEase3.setEnabled(false);
                mEase4.setEnabled(false);
                break;

            case Card.EASE_MID:
                mEase1.setEnabled(false);
                mEase2.setEnabled(false);
                mEase3.setClickable(false);
                mEase4.setEnabled(false);
                break;

            case Card.EASE_EASY:
                mEase1.setEnabled(false);
                mEase2.setEnabled(false);
                mEase3.setEnabled(false);
                mEase4.setClickable(false);
                break;

            default:
                mEase1.setEnabled(false);
                mEase2.setEnabled(false);
                mEase3.setEnabled(false);
                mEase4.setEnabled(false);
                break;
        }

        if (mPrefTimer) {
            mCardTimer.setEnabled(false);
        }

        if (mPrefWhiteboard) {
            mWhiteboard.setEnabled(false);
        }

        if (typeAnswer()) {
            mAnswerField.setEnabled(false);
        }
    }


    private int getAvailableWidthInCard() {
        // The width available is equals to
        // the screen's width divided by the default scale factor used by the WebView, because this scale factor will be
        // applied later
        // and minus the padding
        int availableWidth = (int) (AnkiDroidApp.getDisplayWidth() / mScaleInPercent) - TOTAL_WIDTH_PADDING;
        Log.i(AnkiDroidApp.TAG, "availableWidth = " + availableWidth);
        return availableWidth;
    }


    /**
     * Select Text in the webview and automatically sends the selected text to the clipboard.
     * From http://cosmez.blogspot.com/2010/04/webview-emulateshiftheld-on-android.html
     */
    private void selectAndCopyText() {
        try {
            KeyEvent shiftPressEvent = new KeyEvent(0, 0, KeyEvent.ACTION_DOWN, KeyEvent.KEYCODE_SHIFT_LEFT, 0, 0);
            shiftPressEvent.dispatch(mCard);
            shiftPressEvent.isShiftPressed();
            mIsSelecting = true;
        } catch (Exception e) {
            throw new AssertionError(e);
        }
    }


    public boolean getRefreshWebview() {
      	  	mCustomFontFiles = Utils.getCustomFonts(getBaseContext());
		if (mCustomFontFiles.length != 0) {
			return true;
		}
		for (String s : new String[] {"nook"}) {
			if  (android.os.Build.DEVICE.indexOf(s) != -1 || android.os.Build.MODEL.indexOf(s) != -1) {
				return true;
			}
		}
		return false;
    }


    /**
     * Setup media.
     * Try to detect if we're using dropbox and set the mediaPrefix accordingly. Then set the media directory.
     * @param deck The deck that we've just opened
     */
    public static String setupMedia(Deck deck) {
        String mediaLoc = deck.getVar("mediaLocation");
        if (mediaLoc != null) {
            mediaLoc = mediaLoc.replace("\\", "/");
            if (mediaLoc.contains("/Dropbox/Public/Anki")) {
                // We're using dropbox
                deck.setMediaPrefix(AnkiDroidApp.getDropboxDir());
            }
        }
        return deck.mediaDir();
    }

    
    private String applyFixForHebrew(String text) {
        Matcher m = sHebrewPattern.matcher(text);
        StringBuffer sb = new StringBuffer();
        while (m.find()) {
            String hebrewText = m.group();
            // Some processing before we reverse the Hebrew text
            // 1. Remove all Hebrew vowels as they cannot be displayed properly
            Matcher mv = sHebrewVowelsPattern.matcher(hebrewText);
            hebrewText = mv.replaceAll("");
            // 2. Flip open parentheses, brackets and curly brackets with closed ones and vice-versa
            // Matcher mp = sBracketsPattern.matcher(hebrewText);
            // StringBuffer sbg = new StringBuffer();
            // int bracket[] = new int[1];
            // while (mp.find()) {
            //     bracket[0] = mp.group().codePointAt(0);
            //     if ((bracket[0] & 0x28) == 0x28) {
            //         // flip open/close ( and )
            //         bracket[0] ^= 0x01;
            //     } else if (bracket[0] == 0x5B || bracket[0] == 0x5D || bracket[0] == 0x7B || bracket[0] == 0x7D) {
            //         // flip open/close [, ], { and }
            //         bracket[0] ^= 0x06;
            //     }
            //     mp.appendReplacement(sbg, new String(bracket, 0, 1));
            // }
            // mp.appendTail(sbg);
            // hebrewText = sbg.toString();
            // for (int i = 0; i < hebrewText.length(); i++) {
            //     Log.i(AnkiDroidApp.TAG, "flipped brackets: " + hebrewText.codePointAt(i));
            // }
            // 3. Reverse all numerical groups (so when they get reversed again they show LTR)
            // Matcher mn = sNumeralsPattern.matcher(hebrewText);
            // sbg = new StringBuffer();
            // while (mn.find()) {
            //     StringBuffer sbn = new StringBuffer(m.group());
            //     mn.appendReplacement(sbg, sbn.reverse().toString());
            // }
            // mn.appendTail(sbg);

            // for (int i = 0; i < sbg.length(); i++) {
            //     Log.i(AnkiDroidApp.TAG, "LTR numerals: " + sbg.codePointAt(i));
            // }
            // hebrewText = sbg.toString();//reverse().toString();
            m.appendReplacement(sb, hebrewText); 
        }
        m.appendTail(sb);
        return sb.toString();
    }


    private void executeCommand(int which) {
    	switch(which) {
    	case GESTURE_NOTHING:
    		break;
    	case GESTURE_ANSWER_EASE1:
			if (sDisplayAnswer) {
				answerCard(Card.EASE_FAILED);
			} else {
		        displayCardAnswer();
			}
    		break;
    	case GESTURE_ANSWER_EASE2:
			if (sDisplayAnswer) {
				answerCard(Card.EASE_HARD);
			} else {
		        displayCardAnswer();
			}    		
    		break;
    	case GESTURE_ANSWER_EASE3:
			if (sDisplayAnswer) {
				answerCard(Card.EASE_MID);
			} else {
		        displayCardAnswer();
			}
    		break;
    	case GESTURE_ANSWER_EASE4:
			if (sDisplayAnswer) {
				answerCard(Card.EASE_EASY);
			} else {
		        displayCardAnswer();
			}
    		break;
    	case GESTURE_ANSWER_RECOMMENDED:
			if (sDisplayAnswer) {
				if (mCurrentCard.isRev()) {
					answerCard(Card.EASE_MID);
				} else {
					answerCard(Card.EASE_HARD);
				}
			} else {
				displayCardAnswer();
			}
    		break;
    	case GESTURE_ANSWER_BETTER_THAN_RECOMMENDED:
			if (sDisplayAnswer) {
				if (mCurrentCard.isRev()) {
					answerCard(Card.EASE_EASY);
				} else {
					answerCard(Card.EASE_MID);
				}
			}
    		break;
    	case GESTURE_EXIT:
       	 	closeReviewer(false);
    		break;
    	case GESTURE_UNDO:
    		if (AnkiDroidApp.deck().undoAvailable()) {
    			setNextCardAnimation(true);
        		DeckTask.launchDeckTask(DeckTask.TASK_TYPE_UNDO, mUpdateCardHandler, new DeckTask.TaskData(UPDATE_CARD_SHOW_QUESTION,
                        AnkiDroidApp.deck(), mCurrentCard.getId(), false));    			
    		}
    		break;
    	case GESTURE_REDO:
    		if (AnkiDroidApp.deck().redoAvailable()) {
                DeckTask.launchDeckTask(DeckTask.TASK_TYPE_REDO, mUpdateCardHandler, new DeckTask.TaskData(UPDATE_CARD_SHOW_QUESTION,
                        AnkiDroidApp.deck(), mCurrentCard.getId(), false));    			
    		}
    		break;
    	case GESTURE_EDIT:
        	editCard();
    		break;
    	case GESTURE_MARK:
            DeckTask.launchDeckTask(DeckTask.TASK_TYPE_MARK_CARD, mMarkCardHandler, new DeckTask.TaskData(0,
                    AnkiDroidApp.deck(), mCurrentCard));
    		break;
    	case GESTURE_LOOKUP:
    		lookUpOrSelectText();
    		break;
    	case GESTURE_BURY:
        	setNextCardAnimation(false);
            DeckTask.launchDeckTask(DeckTask.TASK_TYPE_BURY_CARD, mAnswerCardHandler, new DeckTask.TaskData(0,
                    AnkiDroidApp.deck(), mCurrentCard));
    		break;
    	case GESTURE_SUSPEND:
        	setNextCardAnimation(false);
    		DeckTask.launchDeckTask(DeckTask.TASK_TYPE_SUSPEND_CARD, mAnswerCardHandler, new DeckTask.TaskData(0,
                    AnkiDroidApp.deck(), mCurrentCard));
    		break;
    	case GESTURE_DELETE:
    		showDeleteCardDialog();
    		break;
    	case GESTURE_CLEAR_WHITEBOARD:
            if (mPrefWhiteboard) {            	
        		mWhiteboard.clear();
            }
    		break;
    	}
    }

    // ----------------------------------------------------------------------------
    // INNER CLASSES
    // ----------------------------------------------------------------------------

    /**
     * Provides a hook for calling "alert" from javascript. Useful for debugging your javascript.
     */
    public final class AnkiDroidWebChromeClient extends WebChromeClient {
        @Override
        public boolean onJsAlert(WebView view, String url, String message, JsResult result) {
            Log.i(AnkiDroidApp.TAG, message);
            result.confirm();
            return true;
        }
    }

    public final class JavaScriptInterface {

        JavaScriptInterface() { }


        /**
         * This is not called on the UI thread. Send a message that will be handled on the UI thread.
         */
        public void playSound(String soundPath) {
            Message msg = Message.obtain();
            msg.obj = soundPath;
            mHandler.sendMessage(msg);
        }
    }


    private String nextInterval(int ease) {
        Resources res = getResources();

        if (ease == 1){
        	return res.getString(R.string.soon);
        } else {
        	return Utils.fmtTimeSpan(mCurrentCard.nextInterval(mCurrentCard, ease) * 86400, Utils.TIME_FORMAT_DEFAULT);
        }
    }


    private void closeReviewer(boolean saveDeck) {
	mTimeoutHandler.removeCallbacks(mShowAnswerTask);
	mTimeoutHandler.removeCallbacks(mShowQuestionTask);
	mTimerHandler.removeCallbacks(removeChosenAnswerText);
	longClickHandler.removeCallbacks(longClickTestRunnable);
	longClickHandler.removeCallbacks(startSelection);

    	setOutAnimation(true);    		
    	if (saveDeck) {
            DeckTask.launchDeckTask(DeckTask.TASK_TYPE_SAVE_DECK, mSaveAndResetDeckHandler, new DeckTask.TaskData(AnkiDroidApp.deck(), 0));
    	} else {
    		finish();
    	}
    }
    
    /** Fixing bug 720: <input> focus, thanks to pablomouzo on android issue 7189*/
    class MyWebView extends WebView {

    	public MyWebView(Context context) {
    		super(context);
    	}

    	@Override
    	public boolean onCheckIsTextEditor() {
    		if (mInputWorkaround) {
        		return true;
    		} else {
        		return super.onCheckIsTextEditor();    			
    		}
    	}
    }

    class MyGestureDetector extends SimpleOnGestureListener {
     	private boolean mIsXScrolling = false;
     	private boolean mIsYScrolling = false;

    	@Override
        public boolean onFling(MotionEvent e1, MotionEvent e2, float velocityX, float velocityY) {
            if (mGesturesEnabled) {
        		try {
        			if (e2.getY() - e1.getY() > StudyOptions.sSwipeMinDistance && Math.abs(velocityY) > StudyOptions.sSwipeThresholdVelocity && Math.abs(e1.getX() - e2.getX()) < StudyOptions.sSwipeMaxOffPath && !mIsYScrolling) {
                        // down
        				executeCommand(mGestureSwipeDown);
       		        } else if (e1.getY() - e2.getY() > StudyOptions.sSwipeMinDistance && Math.abs(velocityY) > StudyOptions.sSwipeThresholdVelocity && Math.abs(e1.getX() - e2.getX()) < StudyOptions.sSwipeMaxOffPath && !mIsYScrolling) {
                        // up
        				executeCommand(mGestureSwipeUp);
       		        } else if (e2.getX() - e1.getX() > StudyOptions.sSwipeMinDistance && Math.abs(velocityX) > StudyOptions.sSwipeThresholdVelocity && Math.abs(e1.getY() - e2.getY()) < StudyOptions.sSwipeMaxOffPath && !mIsXScrolling && !mIsSelecting) {
                      	 // right
       		        	executeCommand(mGestureSwipeRight);
                    } else if (e1.getX() - e2.getX() > StudyOptions.sSwipeMinDistance && Math.abs(velocityX) > StudyOptions.sSwipeThresholdVelocity && Math.abs(e1.getY() - e2.getY()) < StudyOptions.sSwipeMaxOffPath && !mIsXScrolling && !mIsSelecting) {
                    	// left
                    	executeCommand(mGestureSwipeLeft);
                    }
               		mIsXScrolling = false;        		
               		mIsYScrolling = false;        		
                 }
                 catch (Exception e) {
                   	Log.e(AnkiDroidApp.TAG, "onFling Exception = " + e.getMessage());
                 }            	
            }
            return false;
        }

    	@Override
    	public boolean onDoubleTap(MotionEvent e) {
    		if (mGesturesEnabled) {
        		executeCommand(mGestureDoubleTap);            	
			}
    		return true;
    	}

    	
    	@Override
    	public boolean onSingleTapUp(MotionEvent e) {
            if(mTouchStarted) {
                longClickHandler.removeCallbacks(longClickTestRunnable);
            	mTouchStarted = false;
            }
            return false;
    	}

    	
    	@Override
    	public boolean onSingleTapConfirmed(MotionEvent e) {
    		if (mGesturesEnabled && !mIsSelecting) {
    			int height = mCard.getHeight();
    			int width = mCard.getWidth();
    			float posX = e.getX();
    			float posY = e.getY();
    			if (posX > posY / height * width) {
    				if (posY > height * (1 - posX / width)) {
    		       		executeCommand(mGestureTapRight);
    				} else {
    		       		executeCommand(mGestureTapTop);
    				}
    			} else {
    				if (posY > height * (1 - posX / width)) {
    		       		executeCommand(mGestureTapBottom);    					
    				} else {
    		       		executeCommand(mGestureTapLeft);
    				}    				
    			}
 			}
    		mIsSelecting = false;
    		if (mPrefTextSelection && mClipboard != null) {
                if (clipboardGetText().length() != 0 && Lookup.isAvailable()) {
                	if (mLookUpIcon.getVisibility() != View.VISIBLE) {
            			mLookUpIcon.setVisibility(View.VISIBLE);
                        mLookUpIcon.setAnimation(ViewAnimation.fade(ViewAnimation.FADE_IN, mFadeDuration, 0));                		
                	}
                } else {
                	if (mLookUpIcon.getVisibility() == View.VISIBLE) {
                        mLookUpIcon.setVisibility(View.GONE);
                        mLookUpIcon.setAnimation(ViewAnimation.fade(ViewAnimation.FADE_OUT, mFadeDuration, 0));                		
                	}
                }                
    		}
    		return false;
    	}
    	
        @Override
        public boolean onScroll(MotionEvent e1, MotionEvent e2, float distanceX, float distanceY) {
        	if (mCard.getScrollY() != 0) {
        		mIsYScrolling = true;        		
        	}
        	if (mCard.getScrollX() != 0) {
        		mIsXScrolling = true;
        	}  
            return super.onScroll(e1, e2, distanceX, distanceY);
        }

    }
    @Override
    public boolean onTouchEvent(MotionEvent event) {
        if (gestureDetector.onTouchEvent(event))
	        return true;
	    else
	    	return false;
    }

}<|MERGE_RESOLUTION|>--- conflicted
+++ resolved
@@ -200,10 +200,6 @@
     private boolean mPrefFullscreenReview;
     private boolean mshowNextReviewTime;
     private boolean mZoomEnabled;    
-<<<<<<< HEAD
-=======
-//    private boolean mZeemoteEnabled;    
->>>>>>> 617ef7af
     private boolean mPrefUseRubySupport; // Parse for ruby annotations
     private String mDeckFilename;
     private int mPrefHideQuestionInAnswer; // Hide the question when showing the answer
@@ -368,16 +364,6 @@
 
 	private Method mSetScrollbarBarFading = null;
 
-<<<<<<< HEAD
-=======
- 	/**
- 	 * Zeemote controller
- 	 */
-	protected JoystickToButtonAdapter adapter;
-
-//    private int zEase;
-    
->>>>>>> 617ef7af
     /**
      * The answer in the compare to field for the current card if answer should be given by learner.
      * Null if the CardLayout in the deck says do not type answer. See also Card.getComparedFieldAnswer().
@@ -770,69 +756,6 @@
     	}
     };
     
-<<<<<<< HEAD
-=======
-    //Zeemote handler
-	Handler ZeemoteHandler = new Handler() {
-		public void handleMessage(Message msg){
-			switch(msg.what){
-			case MSG_ZEEMOTE_STICK_UP:
-				if (sDisplayAnswer) {
-   						answerCard(Card.EASE_EASY);
-					} 			
-				break;
-			case MSG_ZEEMOTE_STICK_DOWN:
-				if (sDisplayAnswer) {
-   						answerCard(Card.EASE_FAILED);
-					} 			
-				break;
-			case MSG_ZEEMOTE_STICK_LEFT:
-				if (sDisplayAnswer) {
-   						answerCard(Card.EASE_HARD);
-					} 			
-				break;
-			case MSG_ZEEMOTE_STICK_RIGHT:
-				if (sDisplayAnswer) {
-   						answerCard(Card.EASE_MID);
-					} 			
-				break;
-			case MSG_ZEEMOTE_BUTTON_A:
-				if (!sDisplayAnswer) {
-					try {
-	                Sound.playSounds(Utils.stripHTML(getQuestion()), MetaDB.LANGUAGES_QA_QUESTION);
-					}
-					catch (Exception ex){
-		        		Log.e("Zeemote","Error on playing question audio: "+ex.getMessage());
-		        	}
-	            } else {
-	            	try {
-	            	Sound.playSounds(Utils.stripHTML(getAnswer()), MetaDB.LANGUAGES_QA_ANSWER);
-	            	}
-					catch (Exception ex){
-		        		Log.e("Zeemote","Error on playing answer audio: "+ex.getMessage());
-		        	}
-	            }
-				break;
-			case MSG_ZEEMOTE_BUTTON_B:
-				closeReviewer(false);
-				break;
-			case MSG_ZEEMOTE_BUTTON_C:
-				if (AnkiDroidApp.deck().undoAvailable()){
-            	setNextCardAnimation(true);
-            	DeckTask.launchDeckTask(DeckTask.TASK_TYPE_UNDO, mUpdateCardHandler, new DeckTask.TaskData(UPDATE_CARD_SHOW_QUESTION,
-                        AnkiDroidApp.deck(), mCurrentCard.getId(), false));
-				}
-				break;
-			case MSG_ZEEMOTE_BUTTON_D:
-				if (!sDisplayAnswer) {
-						displayCardAnswer(); 
-					}				
-				break;
-			}
-			super.handleMessage(msg);
-		}
-	};
->>>>>>> 617ef7af
 	private int mWaitAnswerSecond;
 	private int mWaitQuestionSecond;
 
@@ -1913,10 +1836,6 @@
         mPrefFullscreenReview = preferences.getBoolean("fullscreenReview", true);
         mshowNextReviewTime = preferences.getBoolean("showNextReviewTime", true);
         mZoomEnabled = preferences.getBoolean("zoom", false);
-<<<<<<< HEAD
-=======
-//        mZeemoteEnabled = preferences.getBoolean("zeemote", false);
->>>>>>> 617ef7af
         mDisplayFontSize = preferences.getInt("relativeDisplayFontSize", CardModel.DEFAULT_FONT_SIZE_RATIO);
         mRelativeButtonSize = preferences.getInt("answerButtonSize", 100);
         mPrefHideQuestionInAnswer = Integer.parseInt(preferences.getString("hideQuestionInAnswer",
