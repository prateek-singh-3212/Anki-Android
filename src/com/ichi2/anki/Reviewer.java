--- conflicted
+++ resolved
@@ -18,11 +18,7 @@
 import java.io.File;
 import java.io.FileInputStream;
 import java.io.IOException;
-<<<<<<< HEAD
 import java.io.InputStreamReader;
-=======
-import java.io.InputStreamReader; 
->>>>>>> bf6890ca
 import java.lang.reflect.Method;
 import java.text.DecimalFormat;
 import java.text.DecimalFormatSymbols;
@@ -106,11 +102,7 @@
 
 import org.amr.arabic.ArabicUtilities;
 
-<<<<<<< HEAD
 public class Reviewer extends AnkiActivity implements IButtonListener{
-=======
-public class Reviewer extends Activity implements IButtonListener{
->>>>>>> bf6890ca
     /**
      * Result codes that are returned when this activity finishes.
      */
