/****************************************************************************************
 * Copyright (c) 2009 Daniel Svärd <daniel.svard@gmail.com>                             *
 * Copyright (c) 2009 Casey Link <unnamedrambler@gmail.com>                             *
 * Copyright (c) 2009 Edu Zamora <edu.zasu@gmail.com>                                   *
 * Copyright (c) 2010 Norbert Nagold <norbert.nagold@gmail.com>                         *
 *                                                                                      *
 * This program is free software; you can redistribute it and/or modify it under        *
 * the terms of the GNU General Public License as published by the Free Software        *
 * Foundation; either version 3 of the License, or (at your option) any later           *
 * version.                                                                             *
 *                                                                                      *
 * This program is distributed in the hope that it will be useful, but WITHOUT ANY      *
 * WARRANTY; without even the implied warranty of MERCHANTABILITY or FITNESS FOR A      *
 * PARTICULAR PURPOSE. See the GNU General Public License for more details.             *
 *                                                                                      *
 * You should have received a copy of the GNU General Public License along with         *
 * this program.  If not, see <http://www.gnu.org/licenses/>.                           *
 ****************************************************************************************/

package com.ichi2.anki;

import android.content.ContentValues;
import android.content.res.Resources;
import android.database.Cursor;
import android.database.SQLException;
import android.database.sqlite.SQLiteStatement;
import android.util.Log;

import com.ichi2.anki.Fact.Field;

import org.json.JSONException;
import org.json.JSONObject;

import java.io.File;
import java.lang.reflect.InvocationTargetException;
import java.lang.reflect.Method;
import java.sql.Date;
import java.util.ArrayList;
import java.util.Arrays;
import java.util.Calendar;
import java.util.HashMap;
import java.util.HashSet;
import java.util.Iterator;
import java.util.LinkedList;
import java.util.List;
import java.util.Map;
import java.util.Map.Entry;
import java.util.Set;
import java.util.Stack;
import java.util.TreeMap;
import java.util.TreeSet;

/**
 * A deck stores all of the cards and scheduling information. It is saved in a file with a name ending in .anki See
 * http://ichi2.net/anki/wiki/KeyTermsAndConcepts#Deck
 */
public class Deck {

    public static final String TAG_MARKED = "Marked";

    public static final int DECK_VERSION = 65;

    private static final int NEW_CARDS_DISTRIBUTE = 0;
    private static final int NEW_CARDS_LAST = 1;
    private static final int NEW_CARDS_FIRST = 2;

    private static final int NEW_CARDS_RANDOM = 0;
    private static final int NEW_CARDS_OLD_FIRST = 1;
    private static final int NEW_CARDS_NEW_FIRST = 2;

    private static final int REV_CARDS_OLD_FIRST = 0;
    private static final int REV_CARDS_NEW_FIRST = 1;
    private static final int REV_CARDS_DUE_FIRST = 2;
    private static final int REV_CARDS_RANDOM = 3;

    public static final double FACTOR_FOUR = 1.3;
    public static final double INITIAL_FACTOR = 2.5;
    private static final double MINIMUM_AVERAGE = 1.7;
    private static final double MAX_SCHEDULE_TIME = 36500.0;
    
    public static final String UNDO_TYPE_ANSWER_CARD = "Answer Card";
    public static final String UNDO_TYPE_SUSPEND_CARD = "Suspend Card";
    public static final String UNDO_TYPE_EDIT_CARD = "Edit Card";
    public static final String UNDO_TYPE_MARK_CARD = "Mark Card";
    public static final String UNDO_TYPE_BURY_CARD = "Bury Card";
    public static final String UNDO_TYPE_DELETE_CARD = "Delete Card";
    
    public String mCurrentUndoRedoType = "";
    

    // Card order strings for building SQL statements
    private static final String[] revOrderStrings = { "priority desc, interval desc", "priority desc, interval",
            "priority desc, combinedDue", "priority desc, factId, ordinal" };
    private static final String[] newOrderStrings = { "priority desc, due", "priority desc, due",
            "priority desc, due desc" };

    // BEGIN: SQL table columns
    private long mId;
    private double mCreated;
    private double mModified;
    private String mDescription;
    private int mVersion;
    private long mCurrentModelId;

    // syncName stores an md5sum of the deck path when syncing is enabled.
    // If it doesn't match the current deck path, the deck has been moved,
    // and syncing is disabled on load.
    private String mSyncName;
    private double mLastSync;

    private boolean mNeedUnpack = false;
    
    // Scheduling
    // Initial intervals
    private double mHardIntervalMin;
    private double mHardIntervalMax;
    private double mMidIntervalMin;
    private double mMidIntervalMax;
    private double mEasyIntervalMin;
    private double mEasyIntervalMax;

    // Delays on failure
    private long mDelay0;
    // Days to delay mature fails
    private long mDelay1;
    private double mDelay2;

    // Collapsing future cards
    private double mCollapseTime;

    // Priorities and postponing
    private String mHighPriority;
    private String mMedPriority;
    private String mLowPriority;
    private String mSuspended; // obsolete in libanki 1.1

    // 0 is random, 1 is by input date
    private int mNewCardOrder;

    // When to show new cards
    private int mNewCardSpacing;

    // New card spacing global variable
    private double mNewSpacing;
    private boolean mNewFromCache;

    // Limit the number of failed cards in play
    private int mFailedCardMax;

    // Number of new cards to show per day
    private int mNewCardsPerDay;

    // Currently unused
    private long mSessionRepLimit;
    private long mSessionTimeLimit;

    // Stats offset
    private double mUtcOffset;

    // Count cache
    private int mCardCount;
    private int mFactCount;
    private int mFailedNowCount; // obsolete in libanki 1.1
    private int mFailedSoonCount;
    private int mRevCount;
    private int mNewCount;

    // Review order
    private int mRevCardOrder;

    // END: SQL table columns

    // BEGIN JOINed variables
    // Model currentModel; // Deck.currentModelId = Model.id
    // ArrayList<Model> models; // Deck.id = Model.deckId
    // END JOINed variables

    private double mAverageFactor;
    private int mNewCardModulus;
    private int mNewCountToday;
    private double mLastLoaded;
    private boolean mNewEarly;
    private boolean mReviewEarly;
    private String mMediaPrefix;

    private double mDueCutoff;
    private double mFailedCutoff;

    private String mScheduler;

    // Any comments resulting from upgrading the deck should be stored here, both in success and failure
    private ArrayList<Integer> upgradeNotes;

    // Queues
    private LinkedList<QueueItem> mFailedQueue;
    private LinkedList<QueueItem> mRevQueue;
    private LinkedList<QueueItem> mNewQueue;
    private LinkedList<QueueItem> mFailedCramQueue;
    private HashMap<Long, Double> mSpacedFacts;
    private LinkedList<SpacedCardsItem> mSpacedCards;
    private int mQueueLimit;

    // Cramming
    private String[] mActiveCramTags;
    private String mCramOrder;

    // Not in Anki Desktop
    private String mDeckPath;
    private String mDeckName;

    private Stats mGlobalStats;
    private Stats mDailyStats;

    private long mCurrentCardId;

    private HashMap<String, String> mDeckVars = new HashMap<String, String>();

    /**
     * Undo/Redo variables.
     */
    private Stack<UndoRow> mUndoStack;
    private Stack<UndoRow> mRedoStack;
    private boolean mUndoEnabled = false;


    public static synchronized Deck openDeck(String path) throws SQLException {
        return openDeck(path, true);
    }


    public static synchronized Deck openDeck(String path, boolean rebuild) throws SQLException {
        Deck deck = null;
        Cursor cursor = null;
        Log.i(AnkiDroidApp.TAG, "openDeck - Opening database " + path);
        AnkiDb ankiDB = AnkiDatabaseManager.getDatabase(path);

        try {
            // Read in deck table columns
            cursor = ankiDB.getDatabase().rawQuery("SELECT * FROM decks LIMIT 1", null);

            if (!cursor.moveToFirst()) {
                return null;
            }

            deck = new Deck();

            deck.mId = cursor.getLong(0);
            deck.mCreated = cursor.getDouble(1);
            deck.mModified = cursor.getDouble(2);
            deck.mDescription = cursor.getString(3);
            deck.mVersion = cursor.getInt(4);
            deck.mCurrentModelId = cursor.getLong(5);
            deck.mSyncName = cursor.getString(6);
            deck.mLastSync = cursor.getDouble(7);
            deck.mHardIntervalMin = cursor.getDouble(8);
            deck.mHardIntervalMax = cursor.getDouble(9);
            deck.mMidIntervalMin = cursor.getDouble(10);
            deck.mMidIntervalMax = cursor.getDouble(11);
            deck.mEasyIntervalMin = cursor.getDouble(12);
            deck.mEasyIntervalMax = cursor.getDouble(13);
            deck.mDelay0 = cursor.getLong(14);
            deck.mDelay1 = cursor.getLong(15);
            deck.mDelay2 = cursor.getDouble(16);
            deck.mCollapseTime = cursor.getDouble(17);
            deck.mHighPriority = cursor.getString(18);
            deck.mMedPriority = cursor.getString(19);
            deck.mLowPriority = cursor.getString(20);
            deck.mSuspended = cursor.getString(21);
            deck.mNewCardOrder = cursor.getInt(22);
            deck.mNewCardSpacing = cursor.getInt(23);
            deck.mFailedCardMax = cursor.getInt(24);
            deck.mNewCardsPerDay = cursor.getInt(25);
            deck.mSessionRepLimit = cursor.getInt(26);
            deck.mSessionTimeLimit = cursor.getInt(27);
            deck.mUtcOffset = cursor.getDouble(28);
            deck.mCardCount = cursor.getInt(29);
            deck.mFactCount = cursor.getInt(30);
            deck.mFailedNowCount = cursor.getInt(31);
            deck.mFailedSoonCount = cursor.getInt(32);
            deck.mRevCount = cursor.getInt(33);
            deck.mNewCount = cursor.getInt(34);
            deck.mRevCardOrder = cursor.getInt(35);

            Log.i(AnkiDroidApp.TAG, "openDeck - Read " + cursor.getColumnCount() + " columns from decks table.");
        } finally {
            if (cursor != null) {
                cursor.close();
            }
        }
        Log.i(AnkiDroidApp.TAG, String.format(Utils.ENGLISH_LOCALE, "openDeck - modified: %f currentTime: %f", deck.mModified, Utils.now()));

        // Initialise queues
        deck.mFailedQueue = new LinkedList<QueueItem>();
        deck.mRevQueue = new LinkedList<QueueItem>();
        deck.mNewQueue = new LinkedList<QueueItem>();
        deck.mFailedCramQueue = new LinkedList<QueueItem>();
        deck.mSpacedFacts = new HashMap<Long, Double>();
        deck.mSpacedCards = new LinkedList<SpacedCardsItem>();

        deck.mDeckPath = path;
        deck.initDeckvarsCache();
        deck.mDeckName = (new File(path)).getName().replace(".anki", "");

        if (deck.mVersion < DECK_VERSION) {
            deck.createMetadata();
        }

        deck.mNeedUnpack = false;
        if (Math.abs(deck.getUtcOffset() - 1.0) < 1e-9 || Math.abs(deck.getUtcOffset() - 2.0) < 1e-9) {
            // do the rest later
            deck.mNeedUnpack = (Math.abs(deck.getUtcOffset() - 1.0) < 1e-9);
            // make sure we do this before initVars
            deck.setUtcOffset();
            deck.mCreated = Utils.now();
        }
        
        deck.initVars();

        // Upgrade to latest version
        deck.upgradeDeck();

        if (!rebuild) {
            // Minimal startup
            deck.mGlobalStats = Stats.globalStats(deck);
            deck.mDailyStats = Stats.dailyStats(deck);
            return deck;
        }
        
        if (deck.mNeedUnpack) {
            deck.addIndices();
        }
        
        double oldMod = deck.mModified;

        // Ensure necessary indices are available
        deck.updateDynamicIndices();

        // FIXME: Temporary code for upgrade - ensure cards suspended on older clients are recognized
        // Ensure cards suspended on older clients are recognized
        deck.getDB().getDatabase().execSQL(
                "UPDATE cards SET type = type - 3 WHERE type BETWEEN 0 AND 2 AND priority = -3");

        // - New delay1 handling
        if (deck.mDelay1 > 7l) {
            deck.mDelay1 = 0l;
        }

        ArrayList<Long> ids = new ArrayList<Long>();
        // Unsuspend buried/rev early - can remove priorities in the future
        ids = deck.getDB().queryColumn(Long.class,
                "SELECT id FROM cards WHERE type > 2 OR (priority BETWEEN -2 AND -1)", 0);
        if (!ids.isEmpty()) {
            deck.updatePriorities(Utils.toPrimitive(ids));
            deck.getDB().getDatabase().execSQL("UPDATE cards SET type = relativeDelay WHERE type > 2");
            // Save deck to database
            deck.commitToDB();
        }

        // Determine starting factor for new cards
        Cursor cur = null;
        try {
            cur = deck.getDB().getDatabase().rawQuery("SELECT avg(factor) FROM cards WHERE type = 1", null);
            if (cur.moveToNext()) {
                deck.mAverageFactor = cur.getDouble(0);
            } else {
                deck.mAverageFactor = INITIAL_FACTOR;
            }
            if (deck.mAverageFactor == 0.0) {
                deck.mAverageFactor = INITIAL_FACTOR;
            }
        } catch (Exception e) {
            deck.mAverageFactor = INITIAL_FACTOR;
        } finally {
            if (cur != null && !cur.isClosed()) {
                cur.close();
            }
        }
        deck.mAverageFactor = Math.max(deck.mAverageFactor, MINIMUM_AVERAGE);

        // Rebuild queue
        deck.reset();
        // Make sure we haven't accidentally bumped the modification time
        double dbMod = 0.0;
        try {
            cur = deck.getDB().getDatabase().rawQuery("SELECT modified FROM decks", null);
            if (cur.moveToNext()) {
                dbMod = cur.getDouble(0);
            }
        } finally {
            if (cur != null && !cur.isClosed()) {
                cur.close();
            }
        }
        assert Math.abs(dbMod - oldMod) < 1.0e-9;
        assert deck.mModified == oldMod;
        // Create a temporary view for random new cards. Randomizing the cards by themselves
        // as is done in desktop Anki in Deck.randomizeNewCards() takes too long.
        try {
            deck.getDB().getDatabase().execSQL(
                    "CREATE TEMPORARY VIEW acqCardsRandom AS SELECT * FROM cards " + "WHERE type = " + Card.TYPE_NEW
                            + " AND isDue = 1 ORDER BY RANDOM()");
        } catch (SQLException e) {
            /* Temporary view may still be present if the DB has not been closed */
            Log.i(AnkiDroidApp.TAG, "Failed to create temporary view: " + e.getMessage());
        }
        // Initialize Undo
        deck.initUndo();
        return deck;
    }


    public void createMetadata() {
        // Just create table deckvars for now
        getDB().getDatabase().execSQL(
                "CREATE TABLE IF NOT EXISTS deckVars (\"key\" TEXT NOT NULL, value TEXT, " + "PRIMARY KEY (\"key\"))");
    }


    public synchronized void closeDeck() {
    	closeDeck(true);
    }

    public synchronized void closeDeck(boolean wait) {
        if (wait) {
        	DeckTask.waitToFinish(); // Wait for any thread working on the deck to finish.
        }
        if (finishSchedulerMethod != null) {
            finishScheduler();
            reset();
        }
        if (modifiedSinceSave()) {
            commitToDB();
        }
        AnkiDatabaseManager.closeDatabase(mDeckPath);
    }


    public static synchronized int getDeckVersion(String path) throws SQLException {
        int version = (int) AnkiDatabaseManager.getDatabase(path).queryScalar("SELECT version FROM decks LIMIT 1");
        return version;
    }


    public Fact newFact(Long modelId) {
    	Model m = Model.getModel(this, modelId, true);
    	Fact mFact = new Fact(this, m);
        return mFact;
    }


    public Fact newFact() {
        Model m = Model.getModel(this, getCurrentModelId(), true);
        Fact mFact = new Fact(this, m);
        return mFact;
    }

    public TreeMap<Long, CardModel> availableCardModels(Fact fact) {
        TreeMap<Long, CardModel> cardModels = new TreeMap<Long, CardModel>();
        TreeMap<Long, CardModel> availableCardModels = new TreeMap<Long, CardModel>();
        CardModel.fromDb(this, fact.getModelId(), cardModels);
        for (Map.Entry<Long, CardModel> entry : cardModels.entrySet()) {
            CardModel cardmodel = entry.getValue();
            if (cardmodel.isActive()) {
                // TODO: check for emptiness
                availableCardModels.put(cardmodel.getId(), cardmodel);
            }
        }
        return availableCardModels;
    }

    public TreeMap<Long, CardModel> cardModels(Fact fact) {
        TreeMap<Long, CardModel> cardModels = new TreeMap<Long, CardModel>();
        CardModel.fromDb(this, fact.getModelId(), cardModels);
        return cardModels;
    }

    /**
     * deckVars methods
     */

    public void initDeckvarsCache() {
        mDeckVars.clear();
        Cursor cur = null;
        try {
            cur = getDB().getDatabase().rawQuery("SELECT key, value FROM deckVars", null);
            while (cur.moveToNext()) {
                mDeckVars.put(cur.getString(0), cur.getString(1));
            }
        } finally {
            if (cur != null && !cur.isClosed()) {
                cur.close();
            }
        }
    }

    public boolean hasKey(String key) {
        return mDeckVars.containsKey(key);
    }

    public int getInt(String key) {
        if (mDeckVars.containsKey(key)) {
            try {
                return Integer.parseInt(mDeckVars.get(key));
            } catch (NumberFormatException e) {
                Log.w(AnkiDroidApp.TAG, "NumberFormatException: Converting deckvar to int failed, key: \"" + key +
                        "\", value: \"" + mDeckVars.get(key) + "\"");
                return 0;
            }
        } else {
            return 0;
        }
    }


    public double getFloat(String key) {
        if (mDeckVars.containsKey(key)) {
            try {
                return Double.parseDouble(mDeckVars.get(key));
            } catch (NumberFormatException e) {
                Log.w(AnkiDroidApp.TAG, "NumberFormatException: Converting deckvar to double failed, key: \"" + key +
                        "\", value: \"" + mDeckVars.get(key) + "\"");
                return 0.0;
            }
        } else {
            return 0.0;
        }
    }


    public boolean getBool(String key) {
        if (mDeckVars.containsKey(key)) {
            return mDeckVars.get(key).equals("1");
        } else {
            return false;
        }
    }


    public String getVar(String key) {
        return mDeckVars.get(key);
    }


    public void setVar(String key, String value) {
        setVar(key, value, true);
    }


    public void setVar(String key, String value, boolean mod) {
        try {
            if (mDeckVars.containsKey(key)) {
                getDB().getDatabase() .execSQL("UPDATE deckVars SET value='" + value + "' WHERE key = '" + key + "'");
            } else {
                getDB().getDatabase().execSQL("INSERT INTO deckVars (key, value) VALUES ('" + key + "', '" +
                        value + "')");
            }
            mDeckVars.put(key, value);
        } catch (SQLException e) {
            Log.e(AnkiDroidApp.TAG, "setVar: " + e.toString());
            throw new RuntimeException(e);
        }
        if (mod) {
            setModified();
        }
    }


    public void setVarDefault(String key, String value) {
        if (!mDeckVars.containsKey(key)) {
            setVar(key, value, false);
        }
    }


    private void initVars() {
        // tmpMediaDir = null;
        mMediaPrefix = null;
        // lastTags = "";
        mLastLoaded = Utils.now();
        // undoEnabled = false;
        // sessionStartReps = 0;
        // sessionStartTime = 0;
        // lastSessionStart = 0;
        mQueueLimit = 200;
        // If most recent deck var not defined, make sure defaults are set
        if (!hasKey("latexPost")) {
            setVarDefault("suspendLeeches", "1");
            setVarDefault("leechFails", "16");
            setVarDefault("perDay", "1");
            setVarDefault("newActive", "");
            setVarDefault("revActive", "");
            setVarDefault("newInactive", mSuspended);
            setVarDefault("revInactive", mSuspended);
            setVarDefault("newSpacing", "60");
            setVarDefault("mediaURL", "");
            setVarDefault("latexPre", "\\documentclass[12pt]{article}\n" + "\\special{papersize=3in,5in}\n"
                    + "\\usepackage[utf8]{inputenc}\n" + "\\usepackage{amssymb,amsmath}\n" + "\\pagestyle{empty}\n"
                    + "\\begin{document}\n");
            setVarDefault("latexPost", "\\end{document}");
            // FIXME: The next really belongs to the dropbox setup module, it's not supposed to be empty if the user
            // wants to use dropbox. ankiqt/ankiqt/ui/main.py : setupMedia
            // setVarDefault("mediaLocation", "");
        }
        updateCutoff();
        setupStandardScheduler();
    }


    // Media
    // *****

    /**
     * Return the media directory if exists, none if couldn't be created.
     * 
     * @param create If true it will attempt to create the folder if it doesn't exist
     * @param rename This is used to simulate the python with create=None that is only used when renaming the mediaDir
     * @return The path of the media directory
     */
    public String mediaDir() {
        return mediaDir(false, false);
    }
    public String mediaDir(boolean create) {
        return mediaDir(create, false);
    }
    public String mediaDir(boolean create, boolean rename) {
        String dir = null;
        File mediaDir = null;
        if (mDeckPath != null && !mDeckPath.equals("")) {
            Log.i(AnkiDroidApp.TAG, "mediaDir - mediaPrefix = " + mMediaPrefix);
            if (mMediaPrefix != null) {
                dir = mMediaPrefix + "/" + mDeckName + ".media";
            } else {
                dir = mDeckPath.replaceAll("\\.anki$", ".media");
            }
            if (rename) {
                // Don't create, but return dir
                return dir;
            }
            mediaDir = new File(dir);
            if (!mediaDir.exists() && create) {
                try {
                    if (!mediaDir.mkdir()) {
                        Log.e(AnkiDroidApp.TAG, "Couldn't create media directory " + dir);
                        return null;
                    }
                } catch (SecurityException e) {
                    Log.e(AnkiDroidApp.TAG, "Security restriction: Couldn't create media directory " + dir);
                    return null;
                }
            }
        }

        if (dir == null) {
            return null;
        } else {
            if (!mediaDir.exists() || !mediaDir.isDirectory()) {
                return null;
            }
        }
        Log.i(AnkiDroidApp.TAG, "mediaDir - mediaDir = " + dir);
        return dir;
    }
    
    public String getMediaPrefix() {
        return mMediaPrefix;
    }
    public void setMediaPrefix(String mediaPrefix) {
        mMediaPrefix = mediaPrefix;
    }


    /**
     * Upgrade deck to latest version. Any comments resulting from the upgrade, should be stored in upgradeNotes, as
     * R.string.id, successful or not. The idea is to have Deck.java generate the notes from upgrading and not the UI.
     * Still we need access to a Resources object and it's messy to pass that in openDeck. Instead we store the ids for
     * the messages and make a separate call from the UI to static upgradeNotesToMessages in order to properly translate
     * the IDs to messages for viewing. We shouldn't do this directly from the UI, as the messages contain %s variables
     * that need to be populated from deck values, and it's better to contain the libanki logic to the relevant classes.
     * 
     * @return True if the upgrade is supported, false if the upgrade needs to be performed by Anki Desktop
     */
    private boolean upgradeDeck() {
        // Oldest versions in existence are 31 as of 11/07/2010
        // We support upgrading from 39 and up.
        // Unsupported are about 135 decks, missing about 6% as of 11/07/2010
        //
        double oldmod = mModified;

        upgradeNotes = new ArrayList<Integer>();
        if (mVersion < 39) {
            // Unsupported version
            upgradeNotes.add(com.ichi2.anki.R.string.deck_upgrade_too_old_version);
            return false;
        }
        if (mVersion < 40) {
            // Now stores media url
            getDB().getDatabase().execSQL("UPDATE models SET features = ''");
            mVersion = 40;
            commitToDB();
        }
        if (mVersion < 43) {
            getDB().getDatabase().execSQL("UPDATE fieldModels SET features = ''");
            mVersion = 43;
            commitToDB();
        }
        if (mVersion < 44) {
            // Leaner indices
            getDB().getDatabase().execSQL("DROP INDEX IF EXISTS ix_cards_factId");
            mVersion = 44;
            commitToDB();
        }
        if (mVersion < 48) {
            updateFieldCache(Utils.toPrimitive(getDB().queryColumn(Long.class, "SELECT id FROM facts", 0)));
            mVersion = 48;
            commitToDB();
        }
        if (mVersion < 50) {
            // more new type handling
            rebuildTypes();
            mVersion = 50;
            commitToDB();
        }
        if (mVersion < 52) {
            // The commented code below follows libanki by setting the syncName to the MD5 hash of the path.
            // The problem with that is that it breaks syncing with already uploaded decks.
            // if ((mSyncName != null) && !mSyncName.equals("")) {
            // if (!mDeckName.equals(mSyncName)) {
            // upgradeNotes.add(com.ichi2.anki.R.string.deck_upgrade_52_note);
            // disableSyncing(false);
            // } else {
            // enableSyncing(false);
            // }
            // }
            mVersion = 52;
            commitToDB();
        }
        if (mVersion < 53) {
            if (getBool("perDay")) {
                if (Math.abs(mHardIntervalMin - 0.333) < 0.001) {
                    mHardIntervalMin = Math.max(1.0, mHardIntervalMin);
                    mHardIntervalMax = Math.max(1.1, mHardIntervalMax);
                }
            }
            mVersion = 53;
            commitToDB();
        }
        if (mVersion < 54) {
            // editFontFamily now used as a boolean, but in integer type, so set to 1 == true
            getDB().getDatabase().execSQL("UPDATE fieldModels SET editFontFamily = 1");
            mVersion = 54;
            commitToDB();
        }
        if (mVersion < 57) {
            // Add an index for priority & modified
            mVersion = 57;
            commitToDB();
        }
        if (mVersion < 61) {
            // First check if the deck has LaTeX, if so it should be upgraded in Anki
            if (hasLaTeX()) {
                upgradeNotes.add(com.ichi2.anki.R.string.deck_upgrade_version_61_has_latex);
                return false;
            }
            // Do our best to upgrade templates to the new style
            String txt =
                "<span style=\"font-family: %s; font-size: %spx; color: %s; white-space: pre-wrap;\">%s</span>";
            Map<Long, Model> models = Model.getModels(this);
            Set<String> unstyled = new HashSet<String>();
            boolean changed = false;
            for (Model m : models.values()) {
                TreeMap<Long, FieldModel> fieldModels = m.getFieldModels();
                for (FieldModel fm : fieldModels.values()) {
                    changed = false;
                    Log.i(AnkiDroidApp.TAG, "family: '" + fm.getQuizFontFamily() + "'");
                    Log.i(AnkiDroidApp.TAG, "family: " + fm.getQuizFontSize());
                    Log.i(AnkiDroidApp.TAG, "family: '" + fm.getQuizFontColour() + "'");
                    if ((fm.getQuizFontFamily() != null && !fm.getQuizFontFamily().equals("")) ||
                            fm.getQuizFontSize() != 0 ||
                            (fm.getQuizFontColour() != null && fm.getQuizFontColour().equals(""))) {
                    } else {
                        unstyled.add(fm.getName());
                    }
                    // Fill out missing info
                    if (fm.getQuizFontFamily() == null || fm.getQuizFontFamily().equals("")) {
                        fm.setQuizFontFamily("Arial");
                        changed = true;
                    }
                    if (fm.getQuizFontSize() == 0) {
                        fm.setQuizFontSize(20);
                        changed = true;
                    }
                    if (fm.getQuizFontColour() == null || fm.getQuizFontColour().equals("")) {
                        fm.setQuizFontColour("#000000");
                        changed = true;
                    }
                    if (fm.getEditFontSize() == 0) {
                        fm.setEditFontSize(20);
                        changed = true;
                    }
                    if (changed) {
                        fm.toDB(this);
                    }
                }
                
                for (CardModel cm : m.getCardModels()) {
                    // Embed the old font information into card templates
                    String format = cm.getQFormat();
                    cm.setQFormat(String.format(txt, cm.getQuestionFontFamily(), cm.getQuestionFontSize(),
                            cm.getQuestionFontColour(), format));
                    format = cm.getAFormat();
                    cm.setAFormat(String.format(txt, cm.getAnswerFontFamily(), cm.getAnswerFontSize(),
                            cm.getAnswerFontColour(), format));
               
                    // Escape fields that had no previous styling
                    for (String un : unstyled) {
                        String oldStyle = "%(" + un + ")s";
                        String newStyle = "{{{" + un + "}}}";
                        cm.setQFormat(cm.getQFormat().replace(oldStyle, newStyle));
                        cm.setAFormat(cm.getAFormat().replace(oldStyle, newStyle));
                    }
                    cm.toDB(this);
                }
            }
            // Rebuild q/a for the above & because latex has changed
            // We should be doing updateAllCards(), but it takes too long (really)
            // updateAllCards();
            // Rebuild the media db based on new format
            Media.rebuildMediaDir(this, false);
            mVersion = 61;
            commitToDB();
        }
        if (mVersion < 62) {
            // Updated Indices
            String[] indices = { "intervalDesc", "intervalAsc", "randomOrder", "dueAsc", "dueDesc" };
            for (String d : indices) {
                getDB().getDatabase().execSQL("DROP INDEX IF EXISTS ix_cards_" + d + "2");
            }
            getDB().getDatabase().execSQL("DROP INDEX IF EXISTS ix_cards_typeCombined");
            addIndices();
            updateDynamicIndices();
            getDB().getDatabase().execSQL("VACUUM");
            mVersion = 62;
            commitToDB();
        }
        if (mVersion < 64) {
            // Remove old static indices, as all clients should be libanki1.2+
            String[] oldStaticIndices = { "ix_cards_duePriority", "ix_cards_priorityDue" };
            for (String d : oldStaticIndices) {
                getDB().getDatabase().execSQL("DROP INDEX IF EXISTS " + d);
            }
            // Remove old dynamic indices
            String[] oldDynamicIndices = { "intervalDesc", "intervalAsc", "randomOrder", "dueAsc", "dueDesc" };
            for (String d : oldDynamicIndices) {
                getDB().getDatabase().execSQL("DROP INDEX IF EXISTS ix_cards_" + d);
            }
            getDB().getDatabase().execSQL("ANALYZE");
            mVersion = 64;
            commitToDB();
            // Note: we keep the priority index for now
        }
        if (mVersion < 65) {
            // We weren't correctly setting relativeDelay when answering cards in previous versions, so ensure
            // everything is set correctly
            rebuildTypes();
            mVersion = 65;
            commitToDB();
        }
        // Executing a pragma here is very slow on large decks, so we store our own record
        if ((!hasKey("pageSize")) || (getInt("pageSize") != 4096)) {
            commitToDB();
            getDB().getDatabase().execSQL("PRAGMA page_size = 4096");
            getDB().getDatabase().execSQL("PRAGMA legacy_file_format = 0");
            getDB().getDatabase().execSQL("VACUUM");
            setVar("pageSize", "4096", false);
            commitToDB();
        }
        assert (mModified == oldmod);
        return true;
    }


    public static String upgradeNotesToMessages(Deck deck, Resources res) {
        String notes = "";
        for (Integer note : deck.upgradeNotes) {
            notes = notes.concat(res.getString(note.intValue()) + "\n");
        }
        return notes;
    }

    private boolean hasLaTeX() {
        Cursor cursor = null;
        try {
            cursor = getDB().getDatabase().rawQuery(
                "SELECT Id FROM fields WHERE " +
                "(value like '%[latex]%[/latex]%') OR " +
                "(value like '%[$]%[/$]%') OR " +
                "(value like '%[$$]%[/$$]%') LIMIT 1 ", null);
            if (cursor.moveToFirst()) {
                return true;
            }
        } finally {
            if (cursor != null) {
                cursor.close();
            }
        }
        return false;
    }

    /**
     * Add indices to the DB.
     */
    private void addIndices() {
        // Counts, failed cards
        getDB().getDatabase().execSQL(
                "CREATE INDEX IF NOT EXISTS ix_cards_typeCombined ON cards (type, " + "combinedDue, factId)");
        // Scheduler-agnostic type
        getDB().getDatabase().execSQL("CREATE INDEX IF NOT EXISTS ix_cards_relativeDelay ON cards (relativeDelay)");
        // Index on modified, to speed up sync summaries
        getDB().getDatabase().execSQL("CREATE INDEX IF NOT EXISTS ix_cards_modified ON cards (modified)");
        getDB().getDatabase().execSQL("CREATE INDEX IF NOT EXISTS ix_facts_modified ON facts (modified)");
        // Priority - temporary index to make compat code faster. This can be removed when all clients are on 1.2,
        // as can the ones below
        getDB().getDatabase().execSQL("CREATE INDEX IF NOT EXISTS ix_cards_priority ON cards (priority)");
        // Average factor
        getDB().getDatabase().execSQL("CREATE INDEX IF NOT EXISTS ix_cards_factor ON cards (type, factor)");
        // Card spacing
        getDB().getDatabase().execSQL("CREATE INDEX IF NOT EXISTS ix_cards_factId ON cards (factId)");
        // Stats
        getDB().getDatabase().execSQL("CREATE INDEX IF NOT EXISTS ix_stats_typeDay ON stats (type, day)");
        // Fields
        getDB().getDatabase().execSQL("CREATE INDEX IF NOT EXISTS ix_fields_factId ON fields (factId)");
        getDB().getDatabase().execSQL("CREATE INDEX IF NOT EXISTS ix_fields_fieldModelId ON fields (fieldModelId)");
        getDB().getDatabase().execSQL("CREATE INDEX IF NOT EXISTS ix_fields_value ON fields (value)");
        // Media
        getDB().getDatabase().execSQL("CREATE UNIQUE INDEX IF NOT EXISTS ix_media_filename ON media (filename)");
        getDB().getDatabase().execSQL("CREATE INDEX IF NOT EXISTS ix_media_originalPath ON media (originalPath)");
        // Deletion tracking
        getDB().getDatabase().execSQL("CREATE INDEX IF NOT EXISTS ix_cardsDeleted_cardId ON cardsDeleted (cardId)");
        getDB().getDatabase().execSQL("CREATE INDEX IF NOT EXISTS ix_modelsDeleted_modelId ON modelsDeleted (modelId)");
        getDB().getDatabase().execSQL("CREATE INDEX IF NOT EXISTS ix_factsDeleted_factId ON factsDeleted (factId)");
        getDB().getDatabase().execSQL("CREATE INDEX IF NOT EXISTS ix_mediaDeleted_factId ON mediaDeleted (mediaId)");
        // Tags
        String txt = "CREATE UNIQUE INDEX IF NOT EXISTS ix_tags_tag on tags (tag)";
        try {
            getDB().getDatabase().execSQL(txt);
        } catch (SQLException e) {
            getDB().getDatabase().execSQL("DELETE FROM tags WHERE EXISTS (SELECT 1 FROM tags t2 " +
                    "WHERE tags.tag = t2.tag AND tags.rowid > t2.rowid)");
            getDB().getDatabase().execSQL(txt);
        }
        getDB().getDatabase().execSQL("CREATE INDEX IF NOT EXISTS ix_cardTags_tagCard ON cardTags (tagId, cardId)");
        getDB().getDatabase().execSQL("CREATE INDEX IF NOT EXISTS ix_cardTags_cardId ON cardTags (cardId)");
    }


    /*
     * Add stripped HTML cache for sorting/searching. Currently needed as part of the upgradeDeck, the cache is not
     * really used, yet.
     */
    private void updateFieldCache(long[] fids) {
        HashMap<Long, String> r = new HashMap<Long, String>();
        Cursor cur = null;

        Log.i(AnkiDroidApp.TAG, "updatefieldCache fids: " + Utils.ids2str(fids));
        try {
            cur = getDB().getDatabase().rawQuery(
                    "SELECT factId, group_concat(value, ' ') FROM fields " + "WHERE factId IN " + Utils.ids2str(fids)
                            + " GROUP BY factId", null);
            while (cur.moveToNext()) {
                String values = cur.getString(1);
                // if (values.charAt(0) == ' ') {
                // Fix for a slight difference between how Android SQLite and python sqlite work.
                // Inconsequential difference in this context, but messes up any effort for automated testing.
                values = values.replaceFirst("^ *", "");
                // }
                r.put(cur.getLong(0), Utils.stripHTMLMedia(values));
            }
        } finally {
            if (cur != null && !cur.isClosed()) {
                cur.close();
            }
        }

        if (r.size() > 0) {
            getDB().getDatabase().beginTransaction();
            SQLiteStatement st = getDB().getDatabase().compileStatement("UPDATE facts SET spaceUntil=? WHERE id=?");
            for (Long fid : r.keySet()) {
                st.bindString(1, r.get(fid));
                st.bindLong(2, fid.longValue());
                st.execute();
            }
            getDB().getDatabase().setTransactionSuccessful();
            getDB().getDatabase().endTransaction();
        }
    }


    private boolean modifiedSinceSave() {
        return mModified > mLastLoaded;
    }


    public long optimizeDeck() {
    	File file = new File(mDeckPath);
		long size = file.length();
    	commitToDB();
    	Log.i(AnkiDroidApp.TAG, "executing VACUUM statement");
        getDB().getDatabase().execSQL("VACUUM");
    	Log.i(AnkiDroidApp.TAG, "executing ANALYZE statement");
        getDB().getDatabase().execSQL("ANALYZE");
        file = new File(mDeckPath);
        size -= file.length();
        return size;
    }


    /*
     * Queue Management*****************************
     */

    private class QueueItem {
        private long cardID;
        private long factID;
        private double due;


        QueueItem(long cardID, long factID) {
            this.cardID = cardID;
            this.factID = factID;
            this.due = 0.0;
        }


        QueueItem(long cardID, long factID, double due) {
            this.cardID = cardID;
            this.factID = factID;
            this.due = due;
        }


        long getCardID() {
            return cardID;
        }


        long getFactID() {
            return factID;
        }


        double getDue() {
            return due;
        }
    }

    private class SpacedCardsItem {
        private double space;
        private ArrayList<Long> cards;


        SpacedCardsItem(double space, ArrayList<Long> cards) {
            this.space = space;
            this.cards = cards;
        }


        double getSpace() {
            return space;
        }


        ArrayList<Long> getCards() {
            return cards;
        }
    }


    /*
     * Next day's due cards ******************************
     */
    public int getNextDueCards(int day) {
    	double dayStart = mDueCutoff + (86400 * (day - 1));
    	String sql = String.format(Utils.ENGLISH_LOCALE,
                    "SELECT count(*) FROM cards c WHERE type = 1 AND combinedDue BETWEEN %f AND %f AND PRIORITY > -1", dayStart, dayStart + 86400);
        return (int) getDB().queryScalar(cardLimit("revActive", "revInactive", sql));
    }


    public int getNextDueMatureCards(int day) {
    	double dayStart = mDueCutoff + (86400 * (day - 1));
        String sql = String.format(Utils.ENGLISH_LOCALE,
                    "SELECT count(*) FROM cards c WHERE type = 1 AND combinedDue BETWEEN %f AND %f AND interval >= %d", dayStart, dayStart + 86400, Card.MATURE_THRESHOLD);
        return (int) getDB().queryScalar(cardLimit("revActive", "revInactive", sql));
    }


    /*
     * Get failed cards count ******************************
     */
    public int getFailedDelayedCount() {
        String sql = String.format(Utils.ENGLISH_LOCALE,
                "SELECT count(*) FROM cards c WHERE type = 0 AND combinedDue >= " + mFailedCutoff + " AND PRIORITY > -1");
        return (int) getDB().queryScalar(cardLimit("revActive", "revInactive", sql));
    }


    public int getNextNewCards() {
        String sql = String.format(Utils.ENGLISH_LOCALE,
                "SELECT count(*) FROM cards c WHERE type = 2 AND combinedDue < %f", mDueCutoff + 86400);
        return Math.min((int) getDB().queryScalar(cardLimit("newActive", "newInactive", sql)), mNewCardsPerDay);
    }


    /*
     * Next cards by interval ******************************
     */
    public int getCardsByInterval(int interval) {
        String sql = String.format(Utils.ENGLISH_LOCALE,
                "SELECT count(*) FROM cards c WHERE type = 1 AND interval BETWEEN %d AND %d", interval, interval + 1);
        return (int) getDB().queryScalar(cardLimit("revActive", "revInactive", sql));
    }


    /*
     * Review counts ******************************
     */
    public int[] getDaysReviewed(int day) {
        Date value = Utils.genToday(getUtcOffset() - (86400 * day));
    	Cursor cur = null;
    	int[] count = {0, 0, 0};   	
    	try {
            cur = getDB().getDatabase().rawQuery(String.format(Utils.ENGLISH_LOCALE,
            		"SELECT reps, (matureease1 + matureease2 + matureease3 + matureease4 +  youngease1 + youngease2 + youngease3 + youngease4), " +
            		"(matureease1 + matureease2 + matureease3 + matureease4)  FROM stats WHERE day = \'%tF\' AND reps > 0 AND id > 1", value), null);
            while (cur.moveToNext()) {
            	count[0] = cur.getInt(0);
            	count[1] = cur.getInt(1);
            	count[2] = cur.getInt(2);            	
            }
        } finally {
            if (cur != null && !cur.isClosed()) {
                cur.close();
            }
        }
    	
    	return count;
    }


    /*
     * Review time ******************************
     */
    public int getReviewTime(int day) {
        Date value = Utils.genToday(getUtcOffset() - (86400 * day));
    	Cursor cur = null;
    	int count = 0;
    	try {
            cur = getDB().getDatabase().rawQuery(String.format(Utils.ENGLISH_LOCALE,
            		"SELECT reviewTime FROM stats WHERE day = \'%tF\' AND reps > 0 AND id > 1", value), null);
            while (cur.moveToNext()) {
            	count = cur.getInt(0);
            }
        } finally {
            if (cur != null && !cur.isClosed()) {
                cur.close();
            }
        }
    	
    	return count;
    }

    /*
     * Stats ******************************
     */
    public double[] getStats(int which) {
    	double[] stats = Stats.getStats(this, mGlobalStats, mDailyStats);
    	double[] result;
    	switch (which) {
    	    case Stats.TYPE_ETA:
    	        result = new double[1];
    	        if (stats[Stats.STATSARRAY_DAILY_AVERAGE_TIME] != 0 && stats[Stats.STATSARRAY_DAILY_REPS] / (mNewCountToday + mRevCount + stats[Stats.STATSARRAY_DAILY_REPS]) > 0.1) {
    	            result[0] = getETA(stats[Stats.STATSARRAY_DAILY_AVERAGE_TIME], stats[Stats.STATSARRAY_GLOBAL_YOUNG_NO_SHARE]); 
    	        } else if (stats[Stats.STATSARRAY_GLOBAL_AVERAGE_TIME] != 0) {
    	            result[0] = getETA(stats[Stats.STATSARRAY_GLOBAL_AVERAGE_TIME], stats[Stats.STATSARRAY_GLOBAL_YOUNG_NO_SHARE]); 
    	        } else {
    	            result[0] = -1;
    	        }
    	        break;
            case Stats.TYPE_YES_SHARES:
                result = new double[2];
                result[0] = 1 - stats[Stats.STATSARRAY_DAILY_NO] / (stats[Stats.STATSARRAY_DAILY_REPS]);
                result[1] = stats[Stats.STATSARRAY_GLOBAL_MATURE_YES] / (stats[Stats.STATSARRAY_GLOBAL_MATURE_YES] + stats[Stats.STATSARRAY_GLOBAL_MATURE_NO]);
                break;
	        default:
	            result = new double[1];
	            result[0] = 0;;
                break;
    	}
    	return result;
    }


    private double getETA(double averageTime, double globalYoungNoShare) {
    	double left;
    	double count;

    	// rev + new cards first, account for failures
    	count = mNewCountToday + mRevCount;
    	count *= 1 + (globalYoungNoShare / 100.0);
    	left = count * averageTime;
    	
    	//failed - higher time per card for higher amount of cards
    	double failedBaseMulti = 1.5;
    	double failedMod = 0.07;
    	double failedBaseCount = 20;
    	double factor = (failedBaseMulti + (failedMod * (mFailedSoonCount - failedBaseCount)));
    	left += mFailedSoonCount * averageTime * factor;
        	
    	return left;
    }


    /*
     * Scheduler related overridable methods******************************
     */
    private Method getCardIdMethod;
    private Method fillFailedQueueMethod;
    private Method fillRevQueueMethod;
    private Method fillNewQueueMethod;
    private Method rebuildFailedCountMethod;
    private Method rebuildRevCountMethod;
    private Method rebuildNewCountMethod;
    private Method requeueCardMethod;
    private Method timeForNewCardMethod;
    private Method updateNewCountTodayMethod;
    private Method cardQueueMethod;
    private Method finishSchedulerMethod;
    private Method answerCardMethod;
    private Method cardLimitMethod;
    private Method answerPreSaveMethod;
    private Method spaceCardsMethod;


    private long getCardId() {
        try {
            return ((Long) getCardIdMethod.invoke(Deck.this, true)).longValue();
        } catch (IllegalArgumentException e) {
            throw new RuntimeException(e);
        } catch (IllegalAccessException e) {
            throw new RuntimeException(e);
        } catch (InvocationTargetException e) {
            throw new RuntimeException(e);
        }
    }


    private long getCardId(boolean check) {
        try {
            return ((Long) getCardIdMethod.invoke(Deck.this, check)).longValue();
        } catch (IllegalArgumentException e) {
            throw new RuntimeException(e);
        } catch (IllegalAccessException e) {
            throw new RuntimeException(e);
        } catch (InvocationTargetException e) {
            throw new RuntimeException(e);
        }
    }


    private void fillFailedQueue() {
        try {
            fillFailedQueueMethod.invoke(Deck.this);
        } catch (IllegalArgumentException e) {
            throw new RuntimeException(e);
        } catch (IllegalAccessException e) {
            throw new RuntimeException(e);
        } catch (InvocationTargetException e) {
            throw new RuntimeException(e);
        }
    }


    private void fillRevQueue() {
        try {
            fillRevQueueMethod.invoke(Deck.this);
        } catch (IllegalArgumentException e) {
            throw new RuntimeException(e);
        } catch (IllegalAccessException e) {
            throw new RuntimeException(e);
        } catch (InvocationTargetException e) {
            throw new RuntimeException(e);
        }
    }


    private void fillNewQueue() {
        try {
            fillNewQueueMethod.invoke(Deck.this);
        } catch (IllegalArgumentException e) {
            throw new RuntimeException(e);
        } catch (IllegalAccessException e) {
            throw new RuntimeException(e);
        } catch (InvocationTargetException e) {
            throw new RuntimeException(e);
        }
    }


    private void rebuildFailedCount() {
        try {
            rebuildFailedCountMethod.invoke(Deck.this);
        } catch (IllegalArgumentException e) {
            throw new RuntimeException(e);
        } catch (IllegalAccessException e) {
            throw new RuntimeException(e);
        } catch (InvocationTargetException e) {
            throw new RuntimeException(e);
        }
    }


    private void rebuildRevCount() {
        try {
            rebuildRevCountMethod.invoke(Deck.this);
        } catch (IllegalArgumentException e) {
            throw new RuntimeException(e);
        } catch (IllegalAccessException e) {
            throw new RuntimeException(e);
        } catch (InvocationTargetException e) {
            throw new RuntimeException(e);
        }
    }


    private void rebuildNewCount() {
        try {
            rebuildNewCountMethod.invoke(Deck.this);
        } catch (IllegalArgumentException e) {
            throw new RuntimeException(e);
        } catch (IllegalAccessException e) {
            throw new RuntimeException(e);
        } catch (InvocationTargetException e) {
            throw new RuntimeException(e);
        }
    }


    private void requeueCard(Card card, boolean oldIsRev) {
        try {
            requeueCardMethod.invoke(Deck.this, card, oldIsRev);
        } catch (IllegalArgumentException e) {
            throw new RuntimeException(e);
        } catch (IllegalAccessException e) {
            throw new RuntimeException(e);
        } catch (InvocationTargetException e) {
            throw new RuntimeException(e);
        }
    }


    private boolean timeForNewCard() {
        try {
            return ((Boolean) timeForNewCardMethod.invoke(Deck.this)).booleanValue();
        } catch (IllegalArgumentException e) {
            throw new RuntimeException(e);
        } catch (IllegalAccessException e) {
            throw new RuntimeException(e);
        } catch (InvocationTargetException e) {
            throw new RuntimeException(e);
        }
    }


    private void updateNewCountToday() {
        try {
            updateNewCountTodayMethod.invoke(Deck.this);
        } catch (IllegalArgumentException e) {
            throw new RuntimeException(e);
        } catch (IllegalAccessException e) {
            throw new RuntimeException(e);
        } catch (InvocationTargetException e) {
            throw new RuntimeException(e);
        }
    }


    private int cardQueue(Card card) {
        try {
            return ((Integer) cardQueueMethod.invoke(Deck.this, card)).intValue();
        } catch (IllegalArgumentException e) {
            throw new RuntimeException(e);
        } catch (IllegalAccessException e) {
            throw new RuntimeException(e);
        } catch (InvocationTargetException e) {
            throw new RuntimeException(e);
        }
    }


    public void finishScheduler() {
        try {
            finishSchedulerMethod.invoke(Deck.this);
        } catch (IllegalArgumentException e) {
            throw new RuntimeException(e);
        } catch (IllegalAccessException e) {
            throw new RuntimeException(e);
        } catch (InvocationTargetException e) {
            throw new RuntimeException(e);
        }
    }


    public void answerCard(Card card, int ease) {
        try {
            answerCardMethod.invoke(Deck.this, card, ease);
        } catch (IllegalArgumentException e) {
            throw new RuntimeException(e);
        } catch (IllegalAccessException e) {
            throw new RuntimeException(e);
        } catch (InvocationTargetException e) {
            throw new RuntimeException(e);
        }
    }


    private String cardLimit(String active, String inactive, String sql) {
        try {
            return ((String) cardLimitMethod.invoke(Deck.this, active, inactive, sql));
        } catch (IllegalArgumentException e) {
            throw new RuntimeException(e);
        } catch (IllegalAccessException e) {
            throw new RuntimeException(e);
        } catch (InvocationTargetException e) {
            throw new RuntimeException(e);
        }
    }


    private String cardLimit(String[] active, String[] inactive, String sql) {
        try {
            return ((String) cardLimitMethod.invoke(Deck.this, active, inactive, sql));
        } catch (IllegalArgumentException e) {
            throw new RuntimeException(e);
        } catch (IllegalAccessException e) {
            throw new RuntimeException(e);
        } catch (InvocationTargetException e) {
            throw new RuntimeException(e);
        }
    }


    private void answerPreSave(Card card, int ease) {
        try {
            answerPreSaveMethod.invoke(Deck.this, card, ease);
        } catch (IllegalArgumentException e) {
            throw new RuntimeException(e);
        } catch (IllegalAccessException e) {
            throw new RuntimeException(e);
        } catch (InvocationTargetException e) {
            throw new RuntimeException(e);
        }
    }


    private void spaceCards(Card card) {
        try {
            spaceCardsMethod.invoke(Deck.this, card);
        } catch (IllegalArgumentException e) {
            throw new RuntimeException(e);
        } catch (IllegalAccessException e) {
            throw new RuntimeException(e);
        } catch (InvocationTargetException e) {
            throw new RuntimeException(e);
        }
    }


    public boolean hasFinishScheduler() {
        return !(finishSchedulerMethod == null);
    }


    public String name() {
        return mScheduler;
    }


    /*
     * Standard Scheduling*****************************
     */
    public void setupStandardScheduler() {
        try {
            getCardIdMethod = Deck.class.getDeclaredMethod("_getCardId", boolean.class);
            fillFailedQueueMethod = Deck.class.getDeclaredMethod("_fillFailedQueue");
            fillRevQueueMethod = Deck.class.getDeclaredMethod("_fillRevQueue");
            fillNewQueueMethod = Deck.class.getDeclaredMethod("_fillNewQueue");
            rebuildFailedCountMethod = Deck.class.getDeclaredMethod("_rebuildFailedCount");
            rebuildRevCountMethod = Deck.class.getDeclaredMethod("_rebuildRevCount");
            rebuildNewCountMethod = Deck.class.getDeclaredMethod("_rebuildNewCount");
            requeueCardMethod = Deck.class.getDeclaredMethod("_requeueCard", Card.class, boolean.class);
            timeForNewCardMethod = Deck.class.getDeclaredMethod("_timeForNewCard");
            updateNewCountTodayMethod = Deck.class.getDeclaredMethod("_updateNewCountToday");
            cardQueueMethod = Deck.class.getDeclaredMethod("_cardQueue", Card.class);
            finishSchedulerMethod = null;
            answerCardMethod = Deck.class.getDeclaredMethod("_answerCard", Card.class, int.class);
            cardLimitMethod = Deck.class.getDeclaredMethod("_cardLimit", String.class, String.class, String.class);
            answerPreSaveMethod = null;
            spaceCardsMethod = Deck.class.getDeclaredMethod("_spaceCards", Card.class);
        } catch (NoSuchMethodException e) {
            throw new RuntimeException(e);
        }
        mScheduler = "standard";
        // Restore any cards temporarily suspended by alternate schedulers
        if (mVersion == DECK_VERSION) {
            resetAfterReviewEarly();
        }
    }


    private void fillQueues() {
        fillFailedQueue();
        fillRevQueue();
        fillNewQueue();
        //for (QueueItem i : mFailedQueue) {
        //    Log.i(AnkiDroidApp.TAG, "failed queue: cid: " + i.getCardID() + " fid: " + i.getFactID() + " cd: " + i.getDue());
        //}
        //for (QueueItem i : mRevQueue) {
        //    Log.i(AnkiDroidApp.TAG, "rev queue: cid: " + i.getCardID() + " fid: " + i.getFactID());
        //}
        //for (QueueItem i : mNewQueue) {
        //    Log.i(AnkiDroidApp.TAG, "new queue: cid: " + i.getCardID() + " fid: " + i.getFactID());
        //}
    }


    public long retrieveCardCount() {
        return getDB().queryScalar("SELECT count(*) from cards");
    }


    private void rebuildCounts() {
        // global counts
        try {
            mCardCount = (int) getDB().queryScalar("SELECT count(*) from cards");
            mFactCount = (int) getDB().queryScalar("SELECT count(*) from facts");
        } catch (SQLException e) {
            Log.e(AnkiDroidApp.TAG, "rebuildCounts: Error while getting global counts: " + e.toString());
            mCardCount = 0;
            mFactCount = 0;
        }
        // due counts
        rebuildFailedCount();
        rebuildRevCount();
        rebuildNewCount();
    }


    @SuppressWarnings("unused")
    private String _cardLimit(String active, String inactive, String sql) {
        String[] yes = Utils.parseTags(getVar(active));
        String[] no = Utils.parseTags(getVar(inactive));
        if (yes.length > 0) {
            long yids[] = Utils.toPrimitive(tagIds(yes).values());
            long nids[] = Utils.toPrimitive(tagIds(no).values());
            return sql.replace("WHERE", "WHERE +c.id IN (SELECT cardId FROM cardTags WHERE " + "tagId IN "
                    + Utils.ids2str(yids) + ") AND +c.id NOT IN (SELECT cardId FROM " + "cardTags WHERE tagId in "
                    + Utils.ids2str(nids) + ") AND");
        } else if (no.length > 0) {
            long nids[] = Utils.toPrimitive(tagIds(no).values());
            return sql.replace("WHERE", "WHERE +c.id NOT IN (SELECT cardId FROM cardTags WHERE tagId IN "
                    + Utils.ids2str(nids) + ") AND");
        } else {
            return sql;
        }
    }


    /**
     * This is a count of all failed cards within the current day cutoff. The cards may not be ready for review yet, but
     * can still be displayed if failedCardsMax is reached.
     */
    @SuppressWarnings("unused")
    private void _rebuildFailedCount() {
        String sql = String.format(Utils.ENGLISH_LOCALE,
                "SELECT count(*) FROM cards c WHERE type = 0 AND combinedDue < %f", mFailedCutoff);
        mFailedSoonCount = (int) getDB().queryScalar(cardLimit("revActive", "revInactive", sql));
    }


    @SuppressWarnings("unused")
    private void _rebuildRevCount() {
        String sql = String.format(Utils.ENGLISH_LOCALE,
                "SELECT count(*) FROM cards c WHERE type = 1 AND combinedDue < %f", mDueCutoff);
        mRevCount = (int) getDB().queryScalar(cardLimit("revActive", "revInactive", sql));
    }


    @SuppressWarnings("unused")
    private void _rebuildNewCount() {
        String sql = String.format(Utils.ENGLISH_LOCALE,
                "SELECT count(*) FROM cards c WHERE type = 2 AND combinedDue < %f", mDueCutoff);
        mNewCount = (int) getDB().queryScalar(cardLimit("newActive", "newInactive", sql));
        updateNewCountToday();
        mSpacedCards.clear();
    }


    @SuppressWarnings("unused")
    private void _updateNewCountToday() {
        mNewCountToday = Math.max(Math.min(mNewCount, mNewCardsPerDay - newCardsDoneToday()), 0);
    }


    @SuppressWarnings("unused")
    private void _fillFailedQueue() {
        if ((mFailedSoonCount != 0) && mFailedQueue.isEmpty()) {
            Cursor cur = null;
            try {
                String sql = "SELECT c.id, factId, combinedDue FROM cards c WHERE type = 0 AND combinedDue < "
                        + mFailedCutoff + " ORDER BY combinedDue LIMIT " + mQueueLimit;
                cur = getDB().getDatabase().rawQuery(cardLimit("revActive", "revInactive", sql), null);
                while (cur.moveToNext()) {
                    QueueItem qi = new QueueItem(cur.getLong(0), cur.getLong(1), cur.getDouble(2));
                    mFailedQueue.add(0, qi); // Add to front, so list is reversed as it is built
                }
            } finally {
                if (cur != null && !cur.isClosed()) {
                    cur.close();
                }
            }
        }
    }


    @SuppressWarnings("unused")
    private void _fillRevQueue() {
        if ((mRevCount != 0) && mRevQueue.isEmpty()) {
            Cursor cur = null;
            try {
                String sql = "SELECT c.id, factId, combinedDue FROM cards c WHERE type = 1 AND combinedDue < "
                        + mDueCutoff + " ORDER BY " + revOrder() + " LIMIT " + mQueueLimit;
                cur = getDB().getDatabase().rawQuery(cardLimit("revActive", "revInactive", sql), null);
                while (cur.moveToNext()) {
                    QueueItem qi = new QueueItem(cur.getLong(0), cur.getLong(1), cur.getDouble(2));
                    mRevQueue.add(0, qi); // Add to front, so list is reversed as it is built
                }
            } finally {
                if (cur != null && !cur.isClosed()) {
                    cur.close();
                }
            }
        }
    }


    @SuppressWarnings("unused")
    private void _fillNewQueue() {
        if ((mNewCountToday != 0) && mNewQueue.isEmpty() && mSpacedCards.isEmpty()) {
            Cursor cur = null;
            try {
                String sql = "SELECT c.id, factId, combinedDue FROM cards c WHERE type = 2 AND combinedDue < "
                        + mDueCutoff + " ORDER BY " + newOrder() + " LIMIT " + mQueueLimit;
                cur = getDB().getDatabase().rawQuery(cardLimit("newActive", "newInactive", sql), null);
                while (cur.moveToNext()) {
                    QueueItem qi = new QueueItem(cur.getLong(0), cur.getLong(1), cur.getDouble(2));
                    mNewQueue.addFirst(qi); // Add to front, so list is reversed as it is built
                }
            } finally {
                if (cur != null && !cur.isClosed()) {
                    cur.close();
                }
            }
        }
    }


    private boolean queueNotEmpty(LinkedList<QueueItem> queue, Method fillFunc) {
        return queueNotEmpty(queue, fillFunc, false);
    }


    private boolean queueNotEmpty(LinkedList<QueueItem> queue, Method fillFunc, boolean _new) {
//        while (true) {
            removeSpaced(queue, _new);
            if (!queue.isEmpty()) {
                return true;
            }
            try {
                fillFunc.invoke(Deck.this);
                // with libanki
            } catch (Exception e) {
                Log.e(AnkiDroidApp.TAG, "queueNotEmpty: Error while invoking overridable fill method:" + e.toString());
                return false;
            }
//            if (queue.isEmpty()) {
                return false;
//            }
//        }
    }


    private void removeSpaced(LinkedList<QueueItem> queue) {
        removeSpaced(queue, false);
    }


    private void removeSpaced(LinkedList<QueueItem> queue, boolean _new) {
        ArrayList<Long> popped = new ArrayList<Long>();
        double delay = 0.0;
        while (!queue.isEmpty()) {
            long fid = ((QueueItem) queue.getLast()).getFactID();
            if (mSpacedFacts.containsKey(fid)) {
                // Still spaced
                long id = queue.removeLast().getCardID();
                // Assuming 10 cards/minute, track id if likely to expire before queue refilled
                if (_new && (mNewSpacing < (double) mQueueLimit * 6.0)) {
                    popped.add(id);
                    delay = mSpacedFacts.get(fid);
                }
            } else {
                if (!popped.isEmpty()) {
                    mSpacedCards.add(new SpacedCardsItem(delay, popped));
                }
                break;
            }
        }
    }


    private boolean revNoSpaced() {
        return queueNotEmpty(mRevQueue, fillRevQueueMethod);
    }


    private boolean newNoSpaced() {
        return queueNotEmpty(mNewQueue, fillNewQueueMethod, true);
    }


    @SuppressWarnings("unused")
    private void _requeueCard(Card card, boolean oldIsRev) {
        int newType = 0;
        // try {
        if (card.getReps() == 1) {
            if (mNewFromCache) {
                // Fetched from spaced cache
                newType = 2;
                ArrayList<Long> cards = mSpacedCards.remove().getCards();
                // Reschedule the siblings
                if (cards.size() > 1) {
                    cards.remove(0);
                    mSpacedCards.addLast(new SpacedCardsItem(Utils.now() + mNewSpacing, cards));
                }
            } else {
                // Fetched from normal queue
                newType = 1;
                mNewQueue.removeLast();
            }
        } else if (!oldIsRev) {
            mFailedQueue.removeLast();
        } else {
            // try {
                mRevQueue.removeLast();
            // }
            // catch(NoSuchElementException e) {
            //     Log.w(AnkiDroidApp.TAG, "mRevQueue empty");
            // }
        }
        // } catch (Exception e) {
        // throw new RuntimeException("requeueCard() failed. Counts: " +
        // mFailedSoonCount + " " + mRevCount + " " + mNewCountToday + ", Queue: " +
        // mFailedQueue.size() + " " + mRevQueue.size() + " " + mNewQueue.size() + ", Card info: " +
        // card.getReps() + " " + card.isRev() + " " + oldIsRev);
        // }
    }


    private String revOrder() {
        return revOrderStrings[mRevCardOrder];
    }


    private String newOrder() {
        return newOrderStrings[mNewCardOrder];
    }


    // Rebuild the type cache. Only necessary on upgrade.
    private void rebuildTypes() {
        getDB().getDatabase().execSQL(
                "UPDATE cards SET " + "relativeDelay = (CASE WHEN successive THEN 1 WHEN reps THEN 0 ELSE 2 END)");
        getDB().getDatabase().execSQL(
                "UPDATE cards SET " + "type = (CASE WHEN type >= 0 THEN relativeDelay ELSE relativeDelay - 3 END)");
    }


    @SuppressWarnings("unused")
    private int _cardQueue(Card card) {
        return cardType(card);
    }


    // Return the type of the current card (what queue it's in)
    private int cardType(Card card) {
        if (card.isRev()) {
            return 1;
        } else if (!card.isNew()) {
            return 0;
        } else {
            return 2;
        }
    }


    public void updateCutoff() {
        Calendar cal = Calendar.getInstance();
        int newday = (int) mUtcOffset + (cal.get(Calendar.ZONE_OFFSET) + cal.get(Calendar.DST_OFFSET)) / 1000;
        cal.add(Calendar.MILLISECOND, -cal.get(Calendar.ZONE_OFFSET) - cal.get(Calendar.DST_OFFSET));
        cal.add(Calendar.SECOND, (int) -mUtcOffset + 86400);
        cal.set(Calendar.AM_PM, Calendar.AM);
        cal.set(Calendar.HOUR, 0); // Yes, verbose but crystal clear
        cal.set(Calendar.MINUTE, 0); // Apologies for that, here was my rant
        cal.set(Calendar.SECOND, 0); // But if you can improve this bit and
        cal.set(Calendar.MILLISECOND, 0); // collapse it to one statement please do
        cal.getTimeInMillis();

        Log.d(AnkiDroidApp.TAG, "New day happening at " + newday + " sec after 00:00 UTC");
        cal.add(Calendar.SECOND, newday);
        long cutoff = cal.getTimeInMillis() / 1000;
        // Cutoff must not be in the past
        while (cutoff < System.currentTimeMillis() / 1000) {
            cutoff += 86400.0;
        }
        // Cutoff must not be more than 24 hours in the future
        cutoff = Math.min(System.currentTimeMillis() / 1000 + 86400, cutoff);
        mFailedCutoff = cutoff;
        if (getBool("perDay")) {
            mDueCutoff = (double) cutoff;
        } else {
            mDueCutoff = (double) Utils.now();
        }
    }


    public void reset() {
        // Setup global/daily stats
        mGlobalStats = Stats.globalStats(this);
        mDailyStats = Stats.dailyStats(this);
        // Recheck counts
        rebuildCounts();
        // Empty queues; will be refilled by getCard()
        mFailedQueue.clear();
        mRevQueue.clear();
        mNewQueue.clear();
        mSpacedFacts.clear();
        // Determine new card distribution
        if (mNewCardSpacing == NEW_CARDS_DISTRIBUTE) {
            if (mNewCountToday != 0) {
                mNewCardModulus = (mNewCountToday + mRevCount) / mNewCountToday;
                // If there are cards to review, ensure modulo >= 2
                if (mRevCount != 0) {
                    mNewCardModulus = Math.max(2, mNewCardModulus);
                }
            } else {
                mNewCardModulus = 0;
            }
        } else {
            mNewCardModulus = 0;
        }
        // Recache css - Removed for speed optim, we don't use this cache anyway
        // rebuildCSS();

        // Spacing for delayed cards - not to be confused with newCardSpacing above
        mNewSpacing = getFloat("newSpacing");
    }


    // Checks if the day has rolled over.
    private void checkDailyStats() {
        if (!Utils.genToday(mUtcOffset).toString().equals(mDailyStats.getDay().toString())) {
            mDailyStats = Stats.dailyStats(this);
        }
    }


    /*
     * Review early*****************************
     */

    public void setupReviewEarlyScheduler() {
        try {
            fillRevQueueMethod = Deck.class.getDeclaredMethod("_fillRevEarlyQueue");
            rebuildRevCountMethod = Deck.class.getDeclaredMethod("_rebuildRevEarlyCount");
            finishSchedulerMethod = Deck.class.getDeclaredMethod("_onReviewEarlyFinished");
            answerPreSaveMethod = Deck.class.getDeclaredMethod("_reviewEarlyPreSave", Card.class, int.class);
        } catch (NoSuchMethodException e) {
            throw new RuntimeException(e);
        }
        mScheduler = "reviewEarly";
    }


    @SuppressWarnings("unused")
    private void _reviewEarlyPreSave(Card card, int ease) {
        if (ease > 1) {
            // Prevent it from appearing in next queue fill
            card.setType(card.getType() + 6);
        }
    }


    private void resetAfterReviewEarly() {
        // Put temporarily suspended cards back into play. Caller must .reset()
        // FIXME: Can ignore priorities in the future (following libanki)
        ArrayList<Long> ids = getDB().queryColumn(Long.class,
                "SELECT id FROM cards WHERE type BETWEEN 6 AND 8 OR priority = -1", 0);

        if (!ids.isEmpty()) {
            updatePriorities(Utils.toPrimitive(ids));
            getDB().getDatabase().execSQL("UPDATE cards SET type = type -6 WHERE type BETWEEN 6 AND 8");
            flushMod();
        }
    }


    @SuppressWarnings("unused")
    private void _onReviewEarlyFinished() {
        // Clean up buried cards
        resetAfterReviewEarly();
        // And go back to regular scheduler
        setupStandardScheduler();
    }


    @SuppressWarnings("unused")
    private void _rebuildRevEarlyCount() {
        // In the future it would be nice to skip the first x days of due cards

        mRevCount = (int) getDB().queryScalar(cardLimit("revActive", "revInactive", String.format(Utils.ENGLISH_LOCALE, 
                        "SELECT count() FROM cards c WHERE type = 1 AND combinedDue > %f", mDueCutoff)));
    }


    @SuppressWarnings("unused")
    private void _fillRevEarlyQueue() {
        if ((mRevCount != 0) && mRevQueue.isEmpty()) {
            Cursor cur = null;
            try {
                cur = getDB().getDatabase().rawQuery(cardLimit("revActive", "revInactive", String.format(
                                Utils.ENGLISH_LOCALE,
                                "SELECT id, factId, combinedDue FROM cards c WHERE type = 1 AND combinedDue > %f " +
                                "ORDER BY combinedDue LIMIT %d", mDueCutoff, mQueueLimit)), null);
                while (cur.moveToNext()) {
                    QueueItem qi = new QueueItem(cur.getLong(0), cur.getLong(1));
                    mRevQueue.add(0, qi); // Add to front, so list is reversed as it is built
                }
            } finally {
                if (cur != null && !cur.isClosed()) {
                    cur.close();
                }
            }
        }
    }


    /*
     * Learn more*****************************
     */

    public void setupLearnMoreScheduler() {
        try {
            rebuildNewCountMethod = Deck.class.getDeclaredMethod("_rebuildLearnMoreCount");
            updateNewCountTodayMethod = Deck.class.getDeclaredMethod("_updateLearnMoreCountToday");
            finishSchedulerMethod = Deck.class.getDeclaredMethod("setupStandardScheduler");
        } catch (NoSuchMethodException e) {
            throw new RuntimeException(e);
        }
        mScheduler = "learnMore";
    }


    @SuppressWarnings("unused")
    private void _rebuildLearnMoreCount() {
        mNewCount = (int) getDB().queryScalar(
                cardLimit("newActive", "newInactive", String.format(Utils.ENGLISH_LOCALE,
                        "SELECT count(*) FROM cards c WHERE type = 2 AND combinedDue < %f", mDueCutoff)));
        mSpacedCards.clear();
    }


    @SuppressWarnings("unused")
    private void _updateLearnMoreCountToday() {
        mNewCountToday = mNewCount;
    }


    /*
     * Cramming*****************************
     */

    public void setupCramScheduler(String[] active, String order) {
        try {
            getCardIdMethod = Deck.class.getDeclaredMethod("_getCramCardId", boolean.class);
            mActiveCramTags = active;
            mCramOrder = order;
            rebuildFailedCountMethod = Deck.class.getDeclaredMethod("_rebuildFailedCramCount");
            rebuildRevCountMethod = Deck.class.getDeclaredMethod("_rebuildCramCount");
            rebuildNewCountMethod = Deck.class.getDeclaredMethod("_rebuildNewCramCount");
            fillFailedQueueMethod = Deck.class.getDeclaredMethod("_fillFailedCramQueue");
            fillRevQueueMethod = Deck.class.getDeclaredMethod("_fillCramQueue");
            finishSchedulerMethod = Deck.class.getDeclaredMethod("setupStandardScheduler");
            mFailedCramQueue.clear();
            requeueCardMethod = Deck.class.getDeclaredMethod("_requeueCramCard", Card.class, boolean.class);
            cardQueueMethod = Deck.class.getDeclaredMethod("_cramCardQueue", Card.class);
            answerCardMethod = Deck.class.getDeclaredMethod("_answerCramCard", Card.class, int.class);
            spaceCardsMethod = Deck.class.getDeclaredMethod("_spaceCramCards", Card.class);
            // Reuse review early's code
            answerPreSaveMethod = Deck.class.getDeclaredMethod("_cramPreSave", Card.class, int.class);
            cardLimitMethod = Deck.class.getDeclaredMethod("_cramCardLimit", String[].class, String[].class,
                    String.class);
        } catch (NoSuchMethodException e) {
            throw new RuntimeException(e);
        }
        mScheduler = "cram";
    }


    @SuppressWarnings("unused")
    private void _answerCramCard(Card card, int ease) {
        _answerCard(card, ease);
        if (ease == 1) {
            mFailedCramQueue.addFirst(new QueueItem(card.getId(), card.getFactId()));
        }
    }


    @SuppressWarnings("unused")
    private long _getCramCardId(boolean check) {
        checkDailyStats();
        fillQueues();

        if ((mFailedCardMax != 0) && (mFailedSoonCount >= mFailedCardMax)) {
            return ((QueueItem) mFailedQueue.getLast()).getCardID();
        }
        // Card due for review?
        if (revNoSpaced()) {
            return ((QueueItem) mRevQueue.getLast()).getCardID();
        }
        if (!mFailedQueue.isEmpty()) {
            return ((QueueItem) mFailedQueue.getLast()).getCardID();
        }
        if (check) {
            // Collapse spaced cards before reverting back to old scheduler
            reset();
            return getCardId(false);
        }
        // If we're in a custom scheduler, we may need to switch back
        if (finishSchedulerMethod != null) {
            finishScheduler();
            reset();
            return getCardId();
        }
        return 0l;
    }


    @SuppressWarnings("unused")
    private int _cramCardQueue(Card card) {
        if ((!mRevQueue.isEmpty()) && (((QueueItem) mRevQueue.getLast()).getCardID() == card.getId())) {
            return 1;
        } else {
            return 0;
        }
    }


    @SuppressWarnings("unused")
    private void _requeueCramCard(Card card, boolean oldIsRev) {
        if (cardQueue(card) == 1) {
            mRevQueue.removeLast();
        } else {
            mFailedCramQueue.removeLast();
        }
    }


    @SuppressWarnings("unused")
    private void _rebuildNewCramCount() {
        mNewCount = 0;
        mNewCountToday = 0;
    }


    @SuppressWarnings("unused")
    private String _cramCardLimit(String active[], String inactive[], String sql) {
        // inactive is (currently) ignored
        if (active.length > 0) {
            long yids[] = Utils.toPrimitive(tagIds(active).values());
            return sql.replace("WHERE ", "WHERE +c.id IN (SELECT cardId FROM cardTags WHERE " + "tagId IN "
                    + Utils.ids2str(yids) + ") AND ");
        } else {
            return sql;
        }
    }


    @SuppressWarnings("unused")
    private void _fillCramQueue() {
        if ((mRevCount != 0) && mRevQueue.isEmpty()) {
            Cursor cur = null;
            try {
                Log.i(AnkiDroidApp.TAG, "fill cram queue: " + mActiveCramTags + " " + mCramOrder + " " + mQueueLimit);
                String sql = "SELECT id, factId FROM cards c WHERE type BETWEEN 0 AND 2 ORDER BY " + mCramOrder
                        + " LIMIT " + mQueueLimit;
                sql = cardLimit(mActiveCramTags, null, sql);
                Log.i(AnkiDroidApp.TAG, "SQL: " + sql);
                cur = getDB().getDatabase().rawQuery(sql, null);
                while (cur.moveToNext()) {
                    QueueItem qi = new QueueItem(cur.getLong(0), cur.getLong(1));
                    mRevQueue.add(0, qi); // Add to front, so list is reversed as it is built
                }
            } finally {
                if (cur != null && !cur.isClosed()) {
                    cur.close();
                }
            }

        }
    }


    @SuppressWarnings("unused")
    private void _rebuildCramCount() {
        mRevCount = (int) getDB().queryScalar(
                cardLimit(mActiveCramTags, null, "SELECT count(*) FROM cards c WHERE type BETWEEN 0 AND 2"));
    }


    @SuppressWarnings("unused")
    private void _rebuildFailedCramCount() {
        mFailedSoonCount = mFailedCramQueue.size();
    }


    @SuppressWarnings("unused")
    private void _fillFailedCramQueue() {
        mFailedQueue = mFailedCramQueue;
    }


    @SuppressWarnings("unused")
    private void _spaceCramCards(Card card) {
        mSpacedFacts.put(card.getFactId(), Utils.now() + mNewSpacing);
    }


    @SuppressWarnings("unused")
    private void _cramPreSave(Card card, int ease) {
        // prevent it from appearing in next queue fill
        card.setType(card.getType() + 6);
    }


    private void setModified() {
        mModified = Utils.now();
    }


    public void setModified(double mod) {
        mModified = mod;
    }


    public void flushMod() {
        setModified();
        commitToDB();
    }


    public void commitToDB() {
        Log.i(AnkiDroidApp.TAG, "commitToDB - Saving deck to DB...");
        ContentValues values = new ContentValues();
        values.put("created", mCreated);
        values.put("modified", mModified);
        values.put("description", mDescription);
        values.put("version", mVersion);
        values.put("currentModelId", mCurrentModelId);
        values.put("syncName", mSyncName);
        values.put("lastSync", mLastSync);
        values.put("hardIntervalMin", mHardIntervalMin);
        values.put("hardIntervalMax", mHardIntervalMax);
        values.put("midIntervalMin", mMidIntervalMin);
        values.put("midIntervalMax", mMidIntervalMax);
        values.put("easyIntervalMin", mEasyIntervalMin);
        values.put("easyIntervalMax", mEasyIntervalMax);
        values.put("delay0", mDelay0);
        values.put("delay1", mDelay1);
        values.put("delay2", mDelay2);
        values.put("collapseTime", mCollapseTime);
        values.put("highPriority", mHighPriority);
        values.put("medPriority", mMedPriority);
        values.put("lowPriority", mLowPriority);
        values.put("suspended", mSuspended);
        values.put("newCardOrder", mNewCardOrder);
        values.put("newCardSpacing", mNewCardSpacing);
        values.put("failedCardMax", mFailedCardMax);
        values.put("newCardsPerDay", mNewCardsPerDay);
        values.put("sessionRepLimit", mSessionRepLimit);
        values.put("sessionTimeLimit", mSessionTimeLimit);
        values.put("utcOffset", mUtcOffset);
        values.put("cardCount", mCardCount);
        values.put("factCount", mFactCount);
        values.put("failedNowCount", mFailedNowCount);
        values.put("failedSoonCount", mFailedSoonCount);
        values.put("revCount", mRevCount);
        values.put("newCount", mNewCount);
        values.put("revCardOrder", mRevCardOrder);

        getDB().getDatabase().update("decks", values, "id = " + mId, null);
    }


    public static double getLastModified(String deckPath) {
        double value;
        Cursor cursor = null;
        // Log.i(AnkiDroidApp.TAG, "Deck - getLastModified from deck = " + deckPath);

        boolean dbAlreadyOpened = AnkiDatabaseManager.isDatabaseOpen(deckPath);

        try {
            cursor = AnkiDatabaseManager.getDatabase(deckPath).getDatabase().rawQuery(
                    "SELECT modified" + " FROM decks" + " LIMIT 1", null);

            if (!cursor.moveToFirst()) {
                value = -1;
            } else {
                value = cursor.getDouble(0);
            }
        } finally {
            if (cursor != null && !cursor.isClosed()) {
                cursor.close();
            }
        }

        if (!dbAlreadyOpened) {
            AnkiDatabaseManager.closeDatabase(deckPath);
        }

        return value;
    }


    /*
     * Getters and Setters for deck properties NOTE: The setters flushMod()
     * *********************************************************
     */

    public AnkiDb getDB() {
        // TODO: Make this a reference to a member variable
        return AnkiDatabaseManager.getDatabase(mDeckPath);
    }


    public String getDeckPath() {
        return mDeckPath;
    }


    public void setDeckPath(String path) {
        mDeckPath = path;
    }


    // public String getSyncName() {
    //     return mSyncName;
    // }


    // public void setSyncName(String name) {
    //     mSyncName = name;
    //     flushMod();
    // }


    public int getRevCardOrder() {
        return mRevCardOrder;
    }


    public void setRevCardOrder(int num) {
        if (num >= 0) {
            mRevCardOrder = num;
            flushMod();
        }
    }


    public int getNewCardSpacing() {
        return mNewCardSpacing;
    }


    public void setNewCardSpacing(int num) {
        if (num >= 0) {
            mNewCardSpacing = num;
            flushMod();
        }
    }


    public int getNewCardOrder() {
        return mNewCardOrder;
    }


    public void setNewCardOrder(int num) {
        if (num >= 0) {
            mNewCardOrder = num;
            flushMod();
        }
    }


    public boolean getPerDay() {
        return getBool("perDay");
    }


    public void setPerDay(boolean perDay) {
        if (perDay) {
            setVar("perDay", "1");
        } else {
            setVar("perDay", "0");
        }
    }


    public boolean getSuspendLeeches() {
        return getBool("suspendLeeches");
    }


    public void setSuspendLeeches(boolean suspendLeeches) {
        if (suspendLeeches) {
            setVar("suspendLeeches", "1");
        } else {
            setVar("suspendLeeches", "0");
        }
    }


    public int getNewCardsPerDay() {
        return mNewCardsPerDay;
    }


    public void setNewCardsPerDay(int num) {
        if (num >= 0) {
            mNewCardsPerDay = num;
            flushMod();
            reset();
        }
    }


    public long getSessionRepLimit() {
        return mSessionRepLimit;
    }


    public void setSessionRepLimit(long num) {
        if (num >= 0) {
            mSessionRepLimit = num;
            flushMod();
        }
    }


    public long getSessionTimeLimit() {
        return mSessionTimeLimit;
    }


    public void setSessionTimeLimit(long num) {
        if (num >= 0) {
            mSessionTimeLimit = num;
            flushMod();
        }
    }


    /**
     * @return the failedSoonCount
     */
    public int getFailedSoonCount() {
        return mFailedSoonCount;
    }


    /**
     * @return the revCount
     */
    public int getRevCount() {
        return mRevCount;
    }


    /**
     * @return the newCountToday
     */
    public int getNewCountToday() {
        return mNewCountToday;
    }


    /**
     * @return the number of due cards in the deck
     */
    public int getDueCount() {
        return mFailedSoonCount + mRevCount;
    }


    /**
     * @param cardCount the cardCount to set
     */
    public void setCardCount(int cardCount) {
        mCardCount = cardCount;
        // XXX: Need to flushmod() ?
    }


    /**
     * Get the cached total number of cards of the deck.
     * 
     * @return The number of cards contained in the deck
     */
    public int getCardCount() {
        return mCardCount;
    }


    /**
     * @return True, if there are any tag limits
     */
    public boolean isLimitedByTag() {
        if (!getVar("newActive").equals("")) {
            return true;
        } else if (!getVar("newInactive").equals("")) {
            return true;
        } else if (!getVar("revActive").equals("")) {
            return true;
        } else if (!getVar("revInactive").equals("")) {
            return true;
        } else {
            return false;
        }
    }


    /**
	 * Get the number of mature cards of the deck.
	 * 
	 * @return The number of cards contained in the deck
	 */
	public int getMatureCardCount(boolean restrictToActive) {
        String sql = String.format(Utils.ENGLISH_LOCALE,
                "SELECT count(*) from cards c WHERE (type = 1 OR TYPE = 0) AND interval >= %d", Card.MATURE_THRESHOLD);
        if (restrictToActive) {
            return (int) getDB().queryScalar(cardLimit("revActive", "revInactive", sql));
        } else {
            return (int) getDB().queryScalar(sql);            
        }
    }


    /**
     * @return the newCount
     */
    public int getNewCount(boolean restrictToActive) {
        if (restrictToActive) {
            return getNewCount();
        } else {
            return (int) getDB().queryScalar("SELECT count(*) from cards WHERE type = 2");
        }
    }


    /**
     * @return the rev card count
     */
    public int getTotalRevFailedCount(boolean restrictToActive) {
        if (restrictToActive) {
            return (int) getDB().queryScalar(cardLimit("revActive", "revInactive", "SELECT count(*) from cards c WHERE (type = 1 OR type = 0)"));
        } else {
            return getCardCount() - getNewCount(false);
        }
    }


    /**
     * @return the currentModelId
     */
    public long getCurrentModelId() {
        return mCurrentModelId;
    }


    /**
     * @return the deckName
     */
    public String getDeckName() {
        return mDeckName;
    }


    /**
     * @return the deck UTC offset in number seconds
     */
    public double getUtcOffset() {
        return mUtcOffset;
    }
    public void setUtcOffset() {
        mUtcOffset = Utils.utcOffset();
    }


    /**
     * @return the newCount
     */
    public int getNewCount() {
        return mNewCount;
    }


    /**
     * @return the modified
     */
    public double getModified() {
        return mModified;
    }


    /**
     * @param lastSync the lastSync to set
     */
    public void setLastSync(double lastSync) {
        mLastSync = lastSync;
    }


    /**
     * @return the lastSync
     */
    public double getLastSync() {
        return mLastSync;
    }


    /**
     * @param factCount the factCount to set
     */
    public void setFactCount(int factCount) {
        mFactCount = factCount;
        // XXX: Need to flushmod() ?
    }


    /**
     * @return the factCount
     */
    public int getFactCount() {
        return mFactCount;
    }


    /**
     * @param lastLoaded the lastLoaded to set
     */
    public double getLastLoaded() {
        return mLastLoaded;
    }


    /**
     * @param lastLoaded the lastLoaded to set
     */
    public void setLastLoaded(double lastLoaded) {
        mLastLoaded = lastLoaded;
    }


    public int getVersion() {
        return mVersion;
    }

    public boolean isUnpackNeeded() {
        return mNeedUnpack;
    }

    public double getDueCutoff() {
        return mDueCutoff;
    }


    public ArrayList<Long> getCardsFromFactId(Long factId) {
        Cursor cursor = null;
        ArrayList<Long> cardIds = new ArrayList<Long>();
        try {
            cursor = getDB().getDatabase().rawQuery(
                    "SELECT id FROM cards WHERE factid = " + factId, null);
            while (cursor.moveToNext()) {
                cardIds.add(cursor.getLong(0));
            }
        } finally {
            if (cursor != null && !cursor.isClosed()) {
                cursor.close();
            }
        }
        return cardIds;
    }


    /*
     * Getting the next card*****************************
     */

    /**
     * Return the next card object.
     * 
     * @return The next due card or null if nothing is due.
     */
    public Card getCard() {
        mCurrentCardId = getCardId();
        if (mCurrentCardId != 0l) {
            return cardFromId(mCurrentCardId);
        } else {
            return null;
        }
    }


    // Refreshes the current card and returns it (used when editing cards)
    public Card getCurrentCard() {
        return cardFromId(mCurrentCardId);
    }


    /**
     * Return the next due card Id, or 0
     * 
     * @param check Check for expired, or new day rollover
     * @return The Id of the next card, or 0 in case of error
     */
    @SuppressWarnings("unused")
    private long _getCardId(boolean check) {
        checkDailyStats();
        fillQueues();
        updateNewCountToday();
        if (!mFailedQueue.isEmpty()) {
            // Failed card due?
            if (mDelay0 != 0l) {
                if ((long) ((QueueItem) mFailedQueue.getLast()).getDue() + mDelay0 < System.currentTimeMillis() / 1000) {
                    return mFailedQueue.getLast().getCardID();
                }
            }
            // Failed card queue too big?
            if ((mFailedCardMax != 0) && (mFailedSoonCount >= mFailedCardMax)) {
                return mFailedQueue.getLast().getCardID();
            }
        }
        // Distribute new cards?
        if (newNoSpaced() && timeForNewCard()) {
            long id = getNewCard();
            if (id != 0L) {
                return id;
            }
        }
        // Card due for review?
        if (revNoSpaced()) {
            return mRevQueue.getLast().getCardID();
        }
        // New cards left?
        if (mNewCountToday != 0) {
            return getNewCard();
        }
        if (check) {
            // Check for expired cards, or new day rollover
            updateCutoff();
            reset();
            return getCardId(false);
        }
        // Display failed cards early/last
        if ((!check) && showFailedLast() && (!mFailedQueue.isEmpty())) {
            return mFailedQueue.getLast().getCardID();
        }
        // If we're in a custom scheduler, we may need to switch back
        if (finishSchedulerMethod != null) {
            finishScheduler();
            reset();
            return getCardId();
        }
        return 0l;
    }


    /*
     * Get card: helper functions*****************************
     */

    @SuppressWarnings("unused")
    private boolean _timeForNewCard() {
        // True if it's time to display a new card when distributing.
        if (mNewCountToday == 0) {
            return false;
        }
        if (mNewCardSpacing == NEW_CARDS_LAST) {
            return false;
        }
        if (mNewCardSpacing == NEW_CARDS_FIRST) {
            return true;
        }
        // Force review if there are very high priority cards
        try {
            if (!mRevQueue.isEmpty()) {
                if (getDB().queryScalar(
                        "SELECT 1 FROM cards WHERE id = " + mRevQueue.getLast().getCardID() + " AND priority = 4") == 1) {
                    return false;
                }
            }
        } catch (Exception e) {
            // No result from query.
        }
        if (mNewCardModulus != 0) {
            return (mDailyStats.getReps() % mNewCardModulus == 0);
        } else {
            return false;
        }
    }


    private long getNewCard() {
        int src = 0;
        if ((!mSpacedCards.isEmpty()) && (mSpacedCards.get(0).getSpace() < Utils.now())) {
            // Spaced card has expired
            src = 0;
        } else if (!mNewQueue.isEmpty()) {
            // Card left in new queue
            src = 1;
        } else if (!mSpacedCards.isEmpty()) {
            // Card left in spaced queue
            src = 0;
        } else {
            // Only cards spaced to another day left
            return 0L;
        }

        if (src == 0) {
            mNewFromCache = true;
            return mSpacedCards.get(0).getCards().get(0);
        } else {
            mNewFromCache = false;
            return mNewQueue.getLast().getCardID();
        }
    }


    private boolean showFailedLast() {
        return ((mCollapseTime != 0.0) || (mDelay0 == 0));
    }


    /**
     * Given a card ID, return a card and start the card timer.
     * 
     * @param id The ID of the card to be returned
     */

    public Card cardFromId(long id) {
        if (id == 0) {
            return null;
        }
        Card card = new Card(this);
        boolean result = card.fromDB(id);

        if (!result) {
            return null;
        }
        card.mDeck = this;
        card.genFuzz();
        card.startTimer();
        return card;
    }


    // TODO: The real methods to update cards on Anki should be implemented instead of this
    public void updateAllCards() {
        updateAllCardsFromPosition(0, Long.MAX_VALUE);
    }


    public long updateAllCardsFromPosition(long numUpdatedCards, long limitCards) {
        // TODO: Cache this query, order by FactId, Id
        Cursor cursor = null;
        try {
            cursor = getDB().getDatabase().rawQuery(
                    "SELECT id, factId " + "FROM cards " + "ORDER BY factId, id " + "LIMIT " + limitCards + " OFFSET "
                            + numUpdatedCards, null);

            getDB().getDatabase().beginTransaction();
            while (cursor.moveToNext()) {
                // Get card
                Card card = new Card(this);
                card.fromDB(cursor.getLong(0));
                Log.i(AnkiDroidApp.TAG, "Card id = " + card.getId() + ", numUpdatedCards = " + numUpdatedCards);

                // Load tags
                card.loadTags();

                // Get the related fact
                Fact fact = card.getFact();
                // Log.i(AnkiDroidApp.TAG, "Fact id = " + fact.id);

                // Generate the question and answer for this card and update it
                HashMap<String, String> newQA = CardModel.formatQA(fact, card.getCardModel(), card.splitTags());
                card.setQuestion(newQA.get("question"));
                Log.i(AnkiDroidApp.TAG, "Question = " + card.getQuestion());
                card.setAnswer(newQA.get("answer"));
                Log.i(AnkiDroidApp.TAG, "Answer = " + card.getAnswer());

                card.updateQAfields();

                numUpdatedCards++;

            }
            getDB().getDatabase().setTransactionSuccessful();
        } finally {
            getDB().getDatabase().endTransaction();
            if (cursor != null && !cursor.isClosed()) {
                cursor.close();
            }
        }

        return numUpdatedCards;
    }


    /*
     * Answering a card*****************************
     */

    public void _answerCard(Card card, int ease) {
        Log.i(AnkiDroidApp.TAG, "answerCard");
        String undoName = UNDO_TYPE_ANSWER_CARD;
        setUndoStart(undoName, card.getId());
        double now = Utils.now();

        // Old state
        String oldState = card.getState();
        int oldQueue = cardQueue(card);
        double lastDelaySecs = Utils.now() - card.getCombinedDue();
        double lastDelay = lastDelaySecs / 86400.0;
        boolean oldIsRev = card.isRev();

        // update card details
        double last = card.getInterval();
        card.setInterval(nextInterval(card, ease));
        if (lastDelay >= 0) {
            card.setLastInterval(last); // keep last interval if reviewing early
        }
        if (!card.isNew()) {
            card.setLastDue(card.getDue()); // only update if card was not new
        }
        card.setDue(nextDue(card, ease, oldState));
        card.setIsDue(0);
        card.setLastFactor(card.getFactor());
        card.setSpaceUntil(0);
        if (lastDelay >= 0) {
            card.updateFactor(ease, mAverageFactor); // don't update factor if learning ahead
        }

        // Spacing
        spaceCards(card);
        // Adjust counts for current card
        if (ease == 1) {
            if (card.getDue() < mFailedCutoff) {
                mFailedSoonCount += 1;
            }
        }
        if (oldQueue == 0) {
            mFailedSoonCount -= 1;
        } else if (oldQueue == 1) {
            mRevCount -= 1;
        } else {
            mNewCount -= 1;
        }

        // card stats
        card.updateStats(ease, oldState);
        // Update type & ensure past cutoff
        card.setType(cardType(card));
        card.setRelativeDelay(card.getType());
        if (ease != 1) {
            card.setDue(Math.max(card.getDue(), mDueCutoff + 1));
        }

        // Allow custom schedulers to munge the card
        if (answerPreSaveMethod != null) {
            answerPreSave(card, ease);
        }

        // Save
        card.setCombinedDue(card.getDue());
        card.toDB();

        // global/daily stats
        Stats.updateAllStats(mGlobalStats, mDailyStats, card, ease, oldState);

        // review history
        CardHistoryEntry entry = new CardHistoryEntry(this, card, ease, lastDelay);
        entry.writeSQL();
        mModified = now;
        setUndoEnd(undoName);

        // Remove form queue
        requeueCard(card, oldIsRev);

        // Leech handling - we need to do this after the queue, as it may cause a reset
        if (isLeech(card)) {
            Log.i(AnkiDroidApp.TAG, "card is leech!");
            handleLeech(card);
        }
    }


    @SuppressWarnings("unused")
    private void _spaceCards(Card card) {
        // Update new counts
        double _new = Utils.now() + mNewSpacing;
        // Space reviews too if integer minute
        String lim = "= 2";
        if (mNewSpacing % 60 == 0) {
            lim = "BETWEEN 1 AND 2";
        }
        getDB().getDatabase().execSQL(
                String.format(Utils.ENGLISH_LOCALE, "UPDATE cards SET combinedDue = (CASE WHEN type = 1 THEN %f " 
                        + "WHEN type = 2 THEN %f END), modified = %f, isDue = 0 WHERE id != %d AND factId = %d " 
                        + "AND combinedDue < %f AND type %s",
                        mDueCutoff, _new, Utils.now(), card.getId(), card.getFactId(), mDueCutoff, lim));
        // Update local cache of seen facts
        mSpacedFacts.put(card.getFactId(), _new);
    }


    private boolean isLeech(Card card) {
        int no = card.getNoCount();
        int fmax = 0;
        if (hasKey("leechFails")) {
            fmax = getInt("leechFails");
        } else {
            // No leech threshold found in DeckVars
            return false;
        }
        Log.i(AnkiDroidApp.TAG, "leech handling: " + card.getSuccessive() + " successive fails and " + no + " total fails, threshold at " + fmax);
        // Return true if:
        // - The card failed AND
        // - The number of failures exceeds the leech threshold AND
        // - There were at least threshold/2 reps since last time
        if (!card.isRev() && (no >= fmax) && ((fmax - no) % Math.max(fmax / 2, 1) == 0)) {
            return true;
        } else {
            return false;
        }
    }


    private void handleLeech(Card card) {
        Card scard = cardFromId(card.getId());
        String tags = scard.getFact().getTags();
        tags = Utils.addTags("Leech", tags);
        scard.getFact().setTags(Utils.canonifyTags(tags));
        // FIXME: Inefficient, we need to save the fact so that the modified tags can be used in setModified,
        // then after setModified we need to save again! Just make setModified to use the tags from the fact,
        // not reload them from the DB.
        scard.getFact().toDb();
        scard.getFact().setModified(true, this);
        scard.getFact().toDb();
        updateFactTags(new long[] { scard.getFact().getId() });
        card.setLeechFlag(true);
        if (getBool("suspendLeeches")) {
            suspendCards(new long[] { card.getId() });
            card.setSuspendedFlag(true);
        }
        reset();
    }


    /*
     * Interval management*********************************************************
     */

    public double nextInterval(Card card, int ease) {
        double delay = card.adjustedDelay(ease);
        return nextInterval(card, delay, ease);
    }


    private double nextInterval(Card card, double delay, int ease) {
        double interval = card.getInterval();
        double factor = card.getFactor();

        // if shown early and not failed
        if ((delay < 0) && card.isRev()) {
            // FIXME: From libanki: This should recreate lastInterval from interval /
            // lastFactor, or we lose delay information when reviewing early
            interval = Math.max(card.getLastInterval(), card.getInterval() + delay);
            if (interval < mMidIntervalMin) {
                interval = 0;
            }
            delay = 0;
        }

        // if interval is less than mid interval, use presets
        if (ease == Card.EASE_FAILED) {
            interval *= mDelay2;
            if (interval < mHardIntervalMin) {
                interval = 0;
            }
        } else if (interval == 0) {
            if (ease == Card.EASE_HARD) {
                interval = mHardIntervalMin + card.getFuzz() * (mHardIntervalMax - mHardIntervalMin);
            } else if (ease == Card.EASE_MID) {
                interval = mMidIntervalMin + card.getFuzz() * (mMidIntervalMax - mMidIntervalMin);
            } else if (ease == Card.EASE_EASY) {
                interval = mEasyIntervalMin + card.getFuzz() * (mEasyIntervalMax - mEasyIntervalMin);
            }
        } else {
            // if not cramming, boost initial 2
            if ((interval < mHardIntervalMax) && (interval > 0.166)) {
                double mid = (mMidIntervalMin + mMidIntervalMax) / 2.0;
                interval = mid / factor;
            }
            // multiply last interval by factor
            if (ease == Card.EASE_HARD) {
                interval = (interval + delay / 4.0) * 1.2;
            } else if (ease == Card.EASE_MID) {
                interval = (interval + delay / 2.0) * factor;
            } else if (ease == Card.EASE_EASY) {
                interval = (interval + delay) * factor * FACTOR_FOUR;
            }
            interval *= 0.95 + card.getFuzz() * (1.05 - 0.95);
        }
        interval = Math.min(interval, MAX_SCHEDULE_TIME);
        return interval;
    }


    private double nextDue(Card card, int ease, String oldState) {
        double due;
        if (ease == Card.EASE_FAILED) {
        	// 600 is a magic value which means no bonus, and is used to ease upgrades
            if (oldState.equals(Card.STATE_MATURE) && mDelay1 != 0 && mDelay1 != 600) {
                // user wants a bonus of 1+ days. put the failed cards at the
            	// start of the future day, so that failures that day will come
            	// after the waiting cards
            	return mFailedCutoff + (mDelay1 - 1) * 86400;
            } else {
                due = 0.0;
            }
        } else {
            due = card.getInterval() * 86400.0;
        }
        return (due + Utils.now());
    }


    /*
     * Tags: Querying*****************************
     */

    /**
     * Get a map of card IDs to their associated tags (fact, model and template)
     * 
     * @param where SQL restriction on the query. If empty, then returns tags for all the cards
     * @return The map of card IDs to an array of strings with 3 elements representing the triad {card tags, model tags,
     *         template tags}
     */
    private HashMap<Long, List<String>> splitTagsList() {
        return splitTagsList("");
    }


    private HashMap<Long, List<String>> splitTagsList(String where) {
        Cursor cur = null;
        HashMap<Long, List<String>> results = new HashMap<Long, List<String>>();
        try {
            cur = getDB().getDatabase().rawQuery(
                    "SELECT cards.id, facts.tags, models.tags, cardModels.name "
                            + "FROM cards, facts, models, cardModels "
                            + "WHERE cards.factId == facts.id AND facts.modelId == models.id "
                            + "AND cards.cardModelId = cardModels.id " + where, null);
            while (cur.moveToNext()) {
                ArrayList<String> tags = new ArrayList<String>();
                tags.add(cur.getString(1));
                tags.add(cur.getString(2));
                tags.add(cur.getString(3));
                results.put(cur.getLong(0), tags);
            }
        } catch (SQLException e) {
            Log.e(AnkiDroidApp.TAG, "splitTagsList: Error while retrieving tags from DB: " + e.toString());
        } finally {
            if (cur != null && !cur.isClosed()) {
                cur.close();
            }
        }
        return results;
    }


    /**
     * Returns all model tags, all template tags and a filtered set of fact tags
     * 
     * @param where Optional, SQL filter for fact tags. If skipped, returns all fact tags
     * @return All the distinct individual tags, sorted, as an array of string
     */
    public String[] allTags_() {
        return allTags_("");
    }


    private String[] allTags_(String where) {
        ArrayList<String> t = new ArrayList<String>();
        t.addAll(getDB().queryColumn(String.class, "SELECT tags FROM facts " + where, 0));
        t.addAll(getDB().queryColumn(String.class, "SELECT tags FROM models", 0));
        t.addAll(getDB().queryColumn(String.class, "SELECT name FROM cardModels", 0));
        String joined = Utils.joinTags(t);
        String[] parsed = Utils.parseTags(joined);
        List<String> joinedList = Arrays.asList(parsed);
        TreeSet<String> joinedSet = new TreeSet<String>(joinedList);
        return joinedSet.toArray(new String[joinedSet.size()]);
    }


    public String[] allUserTags() {
        return allUserTags("");
    }


    public String[] allUserTags(String where) {
        ArrayList<String> t = new ArrayList<String>();
        t.addAll(getDB().queryColumn(String.class, "SELECT tags FROM facts " + where, 0));
        String joined = Utils.joinTags(t);
        String[] parsed = Utils.parseTags(joined);
        List<String> joinedList = Arrays.asList(parsed);
        TreeSet<String> joinedSet = new TreeSet<String>(joinedList);
        return joinedSet.toArray(new String[joinedSet.size()]);
    }


    /*
     * Tags: Caching*****************************
     */

    public void updateFactTags(long[] factIds) {
        updateCardTags(Utils.toPrimitive(getDB().queryColumn(Long.class,
                "SELECT id FROM cards WHERE factId IN " + Utils.ids2str(factIds), 0)));
    }


    public void updateCardTags() {
        updateCardTags(null);
    }


    public void updateCardTags(long[] cardIds) {
        HashMap<String, Long> tids = new HashMap<String, Long>();
        HashMap<Long, List<String>> rows = new HashMap<Long, List<String>>();
        if (cardIds == null) {
            getDB().getDatabase().execSQL("DELETE FROM cardTags");
            getDB().getDatabase().execSQL("DELETE FROM tags");
            tids = tagIds(allTags_());
            rows = splitTagsList();
        } else {
            Log.i(AnkiDroidApp.TAG, "updateCardTags cardIds: " + Arrays.toString(cardIds));
            getDB().getDatabase().execSQL("DELETE FROM cardTags WHERE cardId IN " + Utils.ids2str(cardIds));
            String fids = Utils.ids2str(Utils.toPrimitive(getDB().queryColumn(Long.class,
                    "SELECT factId FROM cards WHERE id IN " + Utils.ids2str(cardIds), 0)));
            Log.i(AnkiDroidApp.TAG, "updateCardTags fids: " + fids);
            tids = tagIds(allTags_("WHERE id IN " + fids));
            Log.i(AnkiDroidApp.TAG, "updateCardTags tids keys: " + Arrays.toString(tids.keySet().toArray(new String[tids.size()])));
            Log.i(AnkiDroidApp.TAG, "updateCardTags tids values: " + Arrays.toString(tids.values().toArray(new Long[tids.size()])));
            rows = splitTagsList("AND facts.id IN " + fids);
            Log.i(AnkiDroidApp.TAG, "updateCardTags rows keys: " + Arrays.toString(rows.keySet().toArray(new Long[rows.size()])));
            for (List<String> l : rows.values()) {
                Log.i(AnkiDroidApp.TAG, "updateCardTags rows values: ");
                for (String v : l) {
                    Log.i(AnkiDroidApp.TAG, "updateCardTags row item: " + v);
                }
            }
        }

        ArrayList<HashMap<String, Long>> d = new ArrayList<HashMap<String, Long>>();

        for (Long id : rows.keySet()) {
            for (int src = 0; src < 3; src++) { // src represents the tag type, fact: 0, model: 1, template: 2
                for (String tag : Utils.parseTags(rows.get(id).get(src))) {
                    HashMap<String, Long> ditem = new HashMap<String, Long>();
                    ditem.put("cardId", id);
                    ditem.put("tagId", tids.get(tag.toLowerCase()));
                    ditem.put("src", new Long(src));
                    Log.i(AnkiDroidApp.TAG, "populating ditem " + src + " " + tag);
                    d.add(ditem);
                }
            }
        }

        for (HashMap<String, Long> ditem : d) {
            getDB().getDatabase().execSQL(
                    "INSERT INTO cardTags (cardId, tagId, src) VALUES " + "(" + ditem.get("cardId") + ", "
                            + ditem.get("tagId") + ", " + ditem.get("src") + ")");
        }
        getDB().getDatabase().execSQL(
                "DELETE FROM tags WHERE priority = 2 AND id NOT IN " + "(SELECT DISTINCT tagId FROM cardTags)");
    }


    public ArrayList<String[]> getAllCards(String order) {
    	ArrayList<String[]> allCards = new ArrayList<String[]>();
    	
        Cursor cur = null;
        try {
        	cur = getDB().getDatabase().rawQuery("SELECT cards.id, cards.question, cards.answer, " +
        			"facts.tags, models.tags, cardModels.name, cards.priority FROM cards, facts, " +
        			"models, cardModels WHERE cards.factId == facts.id AND facts.modelId == models.id " +
        			"AND cards.cardModelId = cardModels.id ORDER BY " + order, null);
            while (cur.moveToNext()) {
            	String[] data = new String[5];
            	data[0] = Long.toString(cur.getLong(0));
            	data[1] = Utils.stripHTML(cur.getString(1));
            	data[2] = Utils.stripHTML(cur.getString(2));
            	String tags = cur.getString(3);
           	    if (tags.contains(TAG_MARKED)) {
           	        data[3] = "1";
           	    } else {
           	        data[3] = "0";            	    
           	    }
           	    data[4] = tags + " " + cur.getString(4) + " " + cur.getString(5);
            	if (cur.getString(6).equals("-3")) {
                    data[3] = data[3] + "1";
                } else {
                    data[3] = data[3] + "0";                  
                }
            	allCards.add(data);
            }
        } catch (SQLException e) {
            Log.e(AnkiDroidApp.TAG, "getAllCards: " + e.toString());
            return null;
        } finally {
            if (cur != null && !cur.isClosed()) {
                cur.close();
            }
        }
    	return allCards;
    }


    /*
     * Tags: adding/removing in bulk*********************************************************
     */

    public ArrayList<String> factTags(long[] factIds) {
        return getDB().queryColumn(String.class, "SELECT tags FROM facts WHERE id IN " + Utils.ids2str(factIds), 0);
    }


    public void addTag(long factId, String tag) {
        long[] ids = new long[1];
        ids[0] = factId;
        addTag(ids, tag);
    }


    public void addTag(long[] factIds, String tag) {
        ArrayList<String> factTagsList = factTags(factIds);

        // Create tag if necessary
        long tagId = tagId(tag, true);

        int nbFactTags = factTagsList.size();
        for (int i = 0; i < nbFactTags; i++) {
            String newTags = factTagsList.get(i);

            if (newTags.indexOf(tag) == -1) {
                if (newTags.length() == 0) {
                    newTags += tag;
                } else {
                    newTags += "," + tag;
                }
            }
            Log.i(AnkiDroidApp.TAG, "old tags = " + factTagsList.get(i));
            Log.i(AnkiDroidApp.TAG, "new tags = " + newTags);

            if (newTags.length() > factTagsList.get(i).length()) {
                getDB().getDatabase().execSQL(
                        "update facts set " + "tags = \"" + newTags + "\", " + "modified = "
                                + String.format(Utils.ENGLISH_LOCALE, "%f", Utils.now()) + " where id = " + factIds[i]);
            }
        }

        ArrayList<String> cardIdList = getDB().queryColumn(String.class,
                "select id from cards where factId in " + Utils.ids2str(factIds), 0);

        ContentValues values = new ContentValues();

        for (String cardId : cardIdList) {
            try {
                // Check if the tag already exists
                getDB().queryScalar(
                        "SELECT id FROM cardTags WHERE cardId = " + cardId + " and tagId = " + tagId + " and src = "
                                + Card.TAGS_FACT);
            } catch (SQLException e) {
                values.put("cardId", cardId);
                values.put("tagId", tagId);
                values.put("src", String.valueOf(Card.TAGS_FACT));
                getDB().getDatabase().insert("cardTags", null, values);
            }
        }

        flushMod();
    }


    public void deleteTag(long factId, String tag) {
        long[] ids = new long[1];
        ids[0] = factId;
        deleteTag(ids, tag);
    }


    public void deleteTag(long[] factIds, String tag) {
        ArrayList<String> factTagsList = factTags(factIds);

        long tagId = tagId(tag, false);

        int nbFactTags = factTagsList.size();
        for (int i = 0; i < nbFactTags; i++) {
            String factTags = factTagsList.get(i);
            String newTags = factTags;

            int tagIdx = factTags.indexOf(tag);
            if ((tagIdx == 0) && (factTags.length() > tag.length())) {
                // tag is the first element of many, remove "tag,"
                newTags = factTags.substring(tag.length() + 1, factTags.length());
            } else if ((tagIdx > 0) && (tagIdx + tag.length() == factTags.length())) {
                // tag is the last of many elements, remove ",tag"
                newTags = factTags.substring(0, tagIdx - 1);
            } else if (tagIdx > 0) {
                // tag is enclosed between other elements, remove ",tag"
                newTags = factTags.substring(0, tagIdx - 1) + factTags.substring(tag.length(), factTags.length());
            } else if (tagIdx == 0) {
                // tag is the only element
                newTags = "";
            }
            Log.i(AnkiDroidApp.TAG, "old tags = " + factTags);
            Log.i(AnkiDroidApp.TAG, "new tags = " + newTags);

            if (newTags.length() < factTags.length()) {
                getDB().getDatabase().execSQL(
                        "update facts set " + "tags = \"" + newTags + "\", " + "modified = "
                                + String.format(Utils.ENGLISH_LOCALE, "%f", Utils.now()) + " where id = " + factIds[i]);
            }
        }

        ArrayList<String> cardIdList = getDB().queryColumn(String.class,
                "select id from cards where factId in " + Utils.ids2str(factIds), 0);

        for (String cardId : cardIdList) {
            getDB().getDatabase().execSQL(
                    "DELETE FROM cardTags WHERE cardId = " + cardId + " and tagId = " + tagId + " and src = "
                            + Card.TAGS_FACT);
        }

        // delete unused tags from tags table
        try {
            getDB().queryScalar("select id from cardTags where tagId = " + tagId + " limit 1");
        } catch (SQLException e) {
            getDB().getDatabase().execSQL("delete from tags" + " where id = " + tagId);
        }

        flushMod();
    }


    /*
     * Suspending*****************************
     */

    /**
     * Suspend cards in bulk. Caller must .reset()
     * 
     * @param ids List of card IDs of the cards that are to be suspended.
     */
    public void suspendCards(long[] ids) {
        getDB().getDatabase().execSQL(
                "UPDATE cards SET type = relativeDelay -3, priority = -3, modified = "
                        + String.format(Utils.ENGLISH_LOCALE, "%f", Utils.now())
                        + ", isDue = 0 WHERE type >= 0 AND id IN " + Utils.ids2str(ids));
        Log.i(AnkiDroidApp.TAG, "Cards suspended");
        flushMod();
    }


    /**
     * Unsuspend cards in bulk. Caller must .reset()
     * 
     * @param ids List of card IDs of the cards that are to be unsuspended.
     */
    public void unsuspendCards(long[] ids) {
    	getDB().getDatabase().execSQL(
                "UPDATE cards SET type = relativeDelay, priority = 0, " + "modified = "
                        + String.format(Utils.ENGLISH_LOCALE, "%f", Utils.now()) + " WHERE type < 0 AND id IN "
                        + Utils.ids2str(ids));
        Log.i(AnkiDroidApp.TAG, "Cards unsuspended");
        updatePriorities(ids);
        flushMod();
    }


    public boolean getSuspendedState(long id) {
        return (getDB().queryScalar("SELECT count(*) from cards WHERE id = " + id + " AND priority = -3") == 1);
    }


    /**
     * Bury all cards for fact until next session. Caller must .reset()
     * 
     * @param Fact
     */
    public void buryFact(long factId, long cardId) {
        // TODO: Unbury fact after return to StudyOptions
        String undoName = UNDO_TYPE_BURY_CARD;
        setUndoStart(undoName, cardId);
        // libanki code:
//        for (long cid : getCardsFromFactId(factId)) {
//            Card card = cardFromId(cid);
//            int type = card.getType();
//            if (type == 0 || type == 1 || type == 2) {
//                card.setPriority(card.getPriority() - 2);
//                card.setType(type + 3);
//                card.setDue(0);
//            }
//        }
        // This differs from libanki:
        getDB().getDatabase().execSQL(
                "UPDATE cards SET type = priority = -2, isDue = 0, type = type + 3 WHERE type >= 0 AND type <= 3 AND factId = " + factId);
        setUndoEnd(undoName);
        flushMod();
    }

    
    /**
     * Priorities
     *******************************/

    /**
     * Update all card priorities if changed. If partial is true, only updates cards with tags defined as priority low,
     * med or high in the deck, or with tags whose priority is set to 2 and they are not found in the priority tags of
     * the deck. If false, it updates all card priorities Caller must .reset()
     * 
     * @param partial Partial update (true) or not (false)
     * @param dirty Passed to updatePriorities(), if true it updates the modified field of the cards
     */
    public void updateAllPriorities() {
        updateAllPriorities(false, true);
    }


    public void updateAllPriorities(boolean partial) {
        updateAllPriorities(partial, true);
    }


    public void updateAllPriorities(boolean partial, boolean dirty) {
        HashMap<Long, Integer> newPriorities = updateTagPriorities();
        if (!partial) {
            newPriorities.clear();
            Cursor cur = null;
            try {
                cur = getDB().getDatabase().rawQuery("SELECT id, priority AS pri FROM tags", null);
                while (cur.moveToNext()) {
                    newPriorities.put(cur.getLong(0), cur.getInt(1));
                }
            } catch (SQLException e) {
                Log.e(AnkiDroidApp.TAG, "updateAllPriorities: Error while getting all tags: " + e.toString());
            } finally {
                if (cur != null && !cur.isClosed()) {
                    cur.close();
                }
            }
            ArrayList<Long> cids = getDB().queryColumn(
                    Long.class,
                    "SELECT DISTINCT cardId FROM cardTags WHERE tagId in "
                            + Utils.ids2str(Utils.toPrimitive(newPriorities.keySet())), 0);
            updatePriorities(Utils.toPrimitive(cids), null, dirty);
        }
    }


    /**
     * Update priority setting on tags table
     */
    private HashMap<Long, Integer> updateTagPriorities() {
        // Make sure all priority tags exist
        for (String s : new String[] { mLowPriority, mMedPriority, mHighPriority }) {
            tagIds(Utils.parseTags(s));
        }

        HashMap<Long, Integer> newPriorities = new HashMap<Long, Integer>();
        Cursor cur = null;
        ArrayList<String> tagNames = null;
        ArrayList<Long> tagIdList = null;
        ArrayList<Integer> tagPriorities = null;
        try {
            tagNames = new ArrayList<String>();
            tagIdList = new ArrayList<Long>();
            tagPriorities = new ArrayList<Integer>();
            cur = getDB().getDatabase().rawQuery("SELECT tag, id, priority FROM tags", null);
            while (cur.moveToNext()) {
                tagNames.add(cur.getString(0).toLowerCase());
                tagIdList.add(cur.getLong(1));
                tagPriorities.add(cur.getInt(2));
            }
        } catch (SQLException e) {
            Log.e(AnkiDroidApp.TAG, "updateTagPriorities: Error while tag priorities: " + e.toString());
        } finally {
            if (cur != null && !cur.isClosed()) {
                cur.close();
            }
        }
        HashMap<String, Integer> typeAndPriorities = new HashMap<String, Integer>();
        typeAndPriorities.put(mLowPriority, 1);
        typeAndPriorities.put(mMedPriority, 3);
        typeAndPriorities.put(mHighPriority, 4);
        HashMap<String, Integer> up = new HashMap<String, Integer>();
        for (String type : typeAndPriorities.keySet()) {
            for (String tag : Utils.parseTags(type.toLowerCase())) {
                up.put(tag, typeAndPriorities.get(type));
            }
        }
        String tag = null;
        long tagId = 0l;
        for (int i = 0; i < tagNames.size(); i++) {
            tag = tagNames.get(i);
            tagId = tagIdList.get(i).longValue();
            if (up.containsKey(tag) && (up.get(tag).compareTo(tagPriorities.get(i)) == 0)) {
                newPriorities.put(tagId, up.get(tag));
            } else if ((!up.containsKey(tag)) && (tagPriorities.get(i).intValue() != 2)) {
                newPriorities.put(tagId, 2);
            } else {
                continue;
            }
            try {
                getDB().getDatabase().execSQL(
                        "UPDATE tags SET priority = " + newPriorities.get(tagId) + " WHERE id = " + tagId);
            } catch (SQLException e) {
                Log.e(AnkiDroidApp.TAG, "updatePriorities: Error while updating tag priorities for tag " + tag + ": "
                        + e.toString());
                continue;
            }
        }
        return newPriorities;
    }


    /**
     * Update priorities for cardIds in bulk. Caller must .reset().
     * 
     * @param cardIds List of card IDs identifying whose cards' priorities to update.
     * @param suspend List of tags. The cards from the above list that have those tags will be suspended.
     * @param dirty If true will update the modified value of each card handled.
     */
    private void updatePriorities(long[] cardIds) {
        updatePriorities(cardIds, null, true);
    }


    private void updatePriorities(long[] cardIds, String[] suspend) {
        updatePriorities(cardIds, suspend, true);
    }


    void updatePriorities(long[] cardIds, String[] suspend, boolean dirty) {
        Cursor cursor = null;
        Log.i(AnkiDroidApp.TAG, "updatePriorities - Updating priorities...");
        // Any tags to suspend
        if (suspend != null && suspend.length > 0) {
            long ids[] = Utils.toPrimitive(tagIds(suspend, false).values());
            getDB().getDatabase().execSQL("UPDATE tags SET priority = 0 WHERE id in " + Utils.ids2str(ids));
        }

        String limit = "";
        if (cardIds.length <= 1000) {
            limit = "and cardTags.cardId in " + Utils.ids2str(cardIds);
        }
        String query = "SELECT cardTags.cardId, CASE WHEN max(tags.priority) > 2 THEN max(tags.priority) "
                + "WHEN min(tags.priority) = 1 THEN 1 ELSE 2 END FROM cardTags,tags "
                + "WHERE cardTags.tagId = tags.id " + limit + " GROUP BY cardTags.cardId";
        try {
            cursor = getDB().getDatabase().rawQuery(query, null);
            if (cursor.moveToFirst()) {
                int len = cursor.getCount();
                long[][] cards = new long[len][2];
                for (int i = 0; i < len; i++) {
                    cards[i][0] = cursor.getLong(0);
                    cards[i][1] = cursor.getInt(1);
                }

                String extra = "";
                if (dirty) {
                    extra = ", modified = " + String.format(Utils.ENGLISH_LOCALE, "%f", Utils.now());
                }
                for (int pri = Card.PRIORITY_NONE; pri <= Card.PRIORITY_HIGH; pri++) {
                    int count = 0;
                    for (int i = 0; i < len; i++) {
                        if (cards[i][1] == pri) {
                            count++;
                        }
                    }
                    long[] cs = new long[count];
                    int j = 0;
                    for (int i = 0; i < len; i++) {
                        if (cards[i][1] == pri) {
                            cs[j] = cards[i][0];
                            j++;
                        }
                    }
                    // Catch review early & buried but not suspended cards
                    getDB().getDatabase().execSQL(
                            "UPDATE cards " + "SET priority = " + pri + extra + " WHERE id in " + Utils.ids2str(cs)
                                    + " and " + "priority != " + pri + " and " + "priority >= -2");
                }
            }
        } finally {
            if (cursor != null && !cursor.isClosed()) {
                cursor.close();
            }
        }
    }


    /*
     * Counts related to due cards *********************************************************
     */

    private int newCardsDoneToday() {
        return mDailyStats.getNewCardsCount();
    }


    /*
     * Cards CRUD*********************************************************
     */

    /**
     * Bulk delete cards by ID. Caller must .reset()
     * 
     * @param ids List of card IDs of the cards to be deleted.
     */
    public void deleteCards(List<String> ids) {
        Log.i(AnkiDroidApp.TAG, "deleteCards = " + ids.toString());
        String undoName = UNDO_TYPE_DELETE_CARD;
        if (ids.size() == 1) {
            setUndoStart(undoName, Long.parseLong(ids.get(0)));         
        } else {
            setUndoStart(undoName);
        }
        // Bulk delete cards by ID
        if (ids != null && ids.size() > 0) {
            commitToDB();
            double now = Utils.now();
            Log.i(AnkiDroidApp.TAG, "Now = " + now);
            String idsString = Utils.ids2str(ids);

            // Grab fact ids
            // ArrayList<String> factIds = ankiDB.queryColumn(String.class,
            // "SELECT factId FROM cards WHERE id in " + idsString,
            // 0);

            // Delete cards
            getDB().getDatabase().execSQL("DELETE FROM cards WHERE id in " + idsString);

            // Note deleted cards
            String sqlInsert = "INSERT INTO cardsDeleted values (?," + String.format(Utils.ENGLISH_LOCALE, "%f", now)
                    + ")";
            SQLiteStatement statement = getDB().getDatabase().compileStatement(sqlInsert);
            for (String id : ids) {
                statement.bindString(1, id);
                statement.executeInsert();
            }
            statement.close();

            // Gather affected tags (before we delete the corresponding cardTags)
            ArrayList<String> tags = getDB().queryColumn(String.class,
                    "SELECT tagId FROM cardTags WHERE cardId in " + idsString, 0);

            // Delete cardTags
            getDB().getDatabase().execSQL("DELETE FROM cardTags WHERE cardId in " + idsString);

            // Find out if this tags are used by anything else
            ArrayList<String> unusedTags = new ArrayList<String>();
            for (String tagId : tags) {
                Cursor cursor = null;
                try {
                    cursor = getDB().getDatabase().rawQuery(
                            "SELECT * FROM cardTags WHERE tagId = " + tagId + " LIMIT 1", null);
                    if (!cursor.moveToFirst()) {
                        unusedTags.add(tagId);
                    }
                } finally {
                    if (cursor != null && !cursor.isClosed()) {
                        cursor.close();
                    }
                }
            }

            // Delete unused tags
            getDB().getDatabase().execSQL(
                    "DELETE FROM tags WHERE id in " + Utils.ids2str(unusedTags) + " and priority = "
                            + Card.PRIORITY_NORMAL);

            // Remove any dangling fact
            deleteDanglingFacts();
            setUndoEnd(undoName);
            flushMod();
        }
    }


    /*
     * Facts CRUD*********************************************************
     */

    /**
     * Add a fact to the deck. Return list of new cards
     */
    public Fact addFact(Fact fact, TreeMap<Long, CardModel> cardModels) {
        return addFact(fact, cardModels, true);
    }


    public Fact addFact(Fact fact, TreeMap<Long, CardModel> cardModels, boolean reset) {
        // TODO: assert fact is Valid
        // TODO: assert fact is Unique
        double now = Utils.now();
        // add fact to fact table
        ContentValues values = new ContentValues();
        values.put("id", fact.getId());
        values.put("modelId", fact.getModelId());
        values.put("created", now);
        values.put("modified", now);
        values.put("tags", fact.getTags());
        values.put("spaceUntil", 0);
        getDB().getDatabase().insert("facts", null, values);

        // get cardmodels for the new fact
        // TreeMap<Long, CardModel> availableCardModels = availableCardModels(fact);
        if (cardModels.isEmpty()) {
            Log.e(AnkiDroidApp.TAG, "Error while adding fact: No cardmodels for the new fact");
            return null;
        }
        // update counts
        mFactCount++;

        // add fields to fields table
        for (Field f : fact.getFields()) {
            // Re-use the content value
            values.clear();
            values.put("value", f.getValue());
            values.put("id", f.getId());
            values.put("factId", f.getFactId());
            values.put("fieldModelId", f.getFieldModelId());
            values.put("ordinal", f.getOrdinal());
            AnkiDatabaseManager.getDatabase(mDeckPath).getDatabase().insert("fields", null, values);
        }

        ArrayList<Long> newCardIds = new ArrayList<Long>();
        for (Map.Entry<Long, CardModel> entry : cardModels.entrySet()) {
            CardModel cardModel = entry.getValue();
            Card newCard = new Card(this, fact, cardModel, Utils.now());
            newCard.addToDb();
            newCardIds.add(newCard.getId());
            mCardCount++;
            mNewCount++;
            Log.i(AnkiDroidApp.TAG, entry.getKey().toString());
        }
        commitToDB();
        // TODO: code related to random in newCardOrder

        // Update card q/a
        fact.setModified(true, this);
        updateFactTags(new long[] { fact.getId() });

        // This will call reset() which will update counts
        updatePriorities(Utils.toPrimitive(newCardIds));

        flushMod();
        if (reset) {
            reset();
        }

        return fact;
    }


    /**
     * Bulk delete facts by ID. Don't touch cards, assume any cards have already been removed. Caller must .reset().
     * 
     * @param ids List of fact IDs of the facts to be removed.
     */
    public void deleteFacts(List<String> ids) {
        Log.i(AnkiDroidApp.TAG, "deleteFacts = " + ids.toString());
        int len = ids.size();
        if (len > 0) {
            commitToDB();
            double now = Utils.now();
            String idsString = Utils.ids2str(ids);
            Log.i(AnkiDroidApp.TAG, "DELETE FROM facts WHERE id in " + idsString);
            getDB().getDatabase().execSQL("DELETE FROM facts WHERE id in " + idsString);
            Log.i(AnkiDroidApp.TAG, "DELETE FROM fields WHERE factId in " + idsString);
            getDB().getDatabase().execSQL("DELETE FROM fields WHERE factId in " + idsString);
            String sqlInsert = "INSERT INTO factsDeleted VALUES(?," + String.format(Utils.ENGLISH_LOCALE, "%f", now)
                    + ")";
            SQLiteStatement statement = getDB().getDatabase().compileStatement(sqlInsert);
            for (String id : ids) {
                Log.i(AnkiDroidApp.TAG, "inserting into factsDeleted");
                statement.bindString(1, id);
                statement.executeInsert();
            }
            statement.close();
            setModified();
        }
    }


    /**
     * Delete any fact without cards.
     * 
     * @return ArrayList<String> list with the id of the deleted facts
     */
    private ArrayList<String> deleteDanglingFacts() {
        Log.i(AnkiDroidApp.TAG, "deleteDanglingFacts");
        ArrayList<String> danglingFacts = getDB().queryColumn(String.class,
                "SELECT facts.id FROM facts WHERE facts.id NOT IN (SELECT DISTINCT factId from cards)", 0);

        if (danglingFacts.size() > 0) {
            deleteFacts(danglingFacts);
        }

        return danglingFacts;
    }


    /*
     * Models CRUD*********************************************************
     */

    /**
     * Delete MODEL, and all its cards/facts. Caller must .reset() TODO: Handling of the list of models and currentModel
     * 
     * @param id The ID of the model to be deleted.
     */
    public void deleteModel(String id) {
        Log.i(AnkiDroidApp.TAG, "deleteModel = " + id);
        Cursor cursor = null;
        boolean modelExists = false;

        try {
            cursor = getDB().getDatabase().rawQuery("SELECT * FROM models WHERE id = " + id, null);
            // Does the model exist?
            if (cursor.moveToFirst()) {
                modelExists = true;
            }
        } finally {
            if (cursor != null && !cursor.isClosed()) {
                cursor.close();
            }
        }

        if (modelExists) {
            // Delete the cards that use the model id, through fact
            ArrayList<String> cardsToDelete = getDB()
                    .queryColumn(
                            String.class,
                            "SELECT cards.id FROM cards, facts WHERE facts.modelId = " + id
                                    + " AND facts.id = cards.factId", 0);
            deleteCards(cardsToDelete);

            // Delete model
            getDB().getDatabase().execSQL("DELETE FROM models WHERE id = " + id);

            // Note deleted model
            ContentValues values = new ContentValues();
            values.put("modelId", id);
            values.put("deletedTime", Utils.now());
            getDB().getDatabase().insert("modelsDeleted", null, values);

            flushMod();
        }
    }


    public void deleteFieldModel(String modelId, String fieldModelId) {
        Log.i(AnkiDroidApp.TAG, "deleteFieldModel, modelId = " + modelId + ", fieldModelId = " + fieldModelId);

        // Delete field model
        getDB().getDatabase().execSQL("DELETE FROM fields WHERE fieldModel = " + fieldModelId);

        // Note like modified the facts that use this model
        getDB().getDatabase().execSQL(
                "UPDATE facts SET modified = " + String.format(Utils.ENGLISH_LOCALE, "%f", Utils.now())
                        + " WHERE modelId = " + modelId);

        // TODO: remove field model from list

        // Update Question/Answer formats
        // TODO: All these should be done with the field object
        String fieldName = "";
        Cursor cursor = null;
        try {
            cursor = getDB().getDatabase().rawQuery("SELECT name FROM fieldModels WHERE id = " + fieldModelId, null);
            if (cursor.moveToNext()) {
                fieldName = cursor.getString(0);
            }
        } finally {
            if (cursor != null && !cursor.isClosed()) {
                cursor.close();
            }
        }

        SQLiteStatement statement = null;
        try {
            cursor = getDB().getDatabase().rawQuery(
                    "SELECT id, qformat, aformat FROM cardModels WHERE modelId = " + modelId, null);
            String sql = "UPDATE cardModels SET qformat = ?, aformat = ? WHERE id = ?";
            statement = getDB().getDatabase().compileStatement(sql);
            while (cursor.moveToNext()) {
                String id = cursor.getString(0);
                String newQFormat = cursor.getString(1);
                String newAFormat = cursor.getString(2);

                newQFormat = newQFormat.replace("%%(" + fieldName + ")s", "");
                newQFormat = newQFormat.replace("%%(text:" + fieldName + ")s", "");
                newAFormat = newAFormat.replace("%%(" + fieldName + ")s", "");
                newAFormat = newAFormat.replace("%%(text:" + fieldName + ")s", "");

                statement.bindString(1, newQFormat);
                statement.bindString(2, newAFormat);
                statement.bindString(3, id);

                statement.execute();
            }
        } finally {
            if (cursor != null && !cursor.isClosed()) {
                cursor.close();
            }
        }
        statement.close();

        // TODO: updateCardsFromModel();

        // Note the model like modified (TODO: We should use the object model instead handling the DB directly)
        getDB().getDatabase().execSQL(
                "UPDATE models SET modified = " + String.format(Utils.ENGLISH_LOCALE, "%f", Utils.now())
                        + " WHERE id = " + modelId);

        flushMod();
    }


    public void deleteCardModel(String modelId, String cardModelId) {
        Log.i(AnkiDroidApp.TAG, "deleteCardModel, modelId = " + modelId + ", fieldModelId = " + cardModelId);

        // Delete all cards that use card model from the deck
        ArrayList<String> cardIds = getDB().queryColumn(String.class,
                "SELECT id FROM cards WHERE cardModelId = " + cardModelId, 0);
        deleteCards(cardIds);

        // I assume that the line "model.cardModels.remove(cardModel)" actually deletes cardModel from DB (I might be
        // wrong)
        getDB().getDatabase().execSQL("DELETE FROM cardModels WHERE id = " + cardModelId);

        // Note the model like modified (TODO: We should use the object model instead handling the DB directly)
        getDB().getDatabase().execSQL(
                "UPDATE models SET modified = " + String.format(Utils.ENGLISH_LOCALE, "%f", Utils.now())
                        + " WHERE id = " + modelId);

        flushMod();
    }


    // CSS for all the fields
    private String rebuildCSS() {
        StringBuilder css = new StringBuilder(512);
        Cursor cur = null;

        try {
            cur = getDB().getDatabase().rawQuery(
                    "SELECT id, quizFontFamily, quizFontSize, quizFontColour, -1, "
                            + "features, editFontFamily FROM fieldModels", null);
            while (cur.moveToNext()) {
                css.append(_genCSS(".fm", cur));
            }
            cur.close();
            cur = getDB().getDatabase().rawQuery("SELECT id, null, null, null, questionAlign, 0, 0 FROM cardModels",
                    null);
            StringBuilder cssAnswer = new StringBuilder(512);
            while (cur.moveToNext()) {
                css.append(_genCSS("#cmq", cur));
                cssAnswer.append(_genCSS("#cma", cur));
            }
            css.append(cssAnswer.toString());
            cur.close();
            cur = getDB().getDatabase().rawQuery("SELECT id, lastFontColour FROM cardModels", null);
            while (cur.moveToNext()) {
                css.append(".cmb").append(Utils.hexifyID(cur.getLong(0))).append(" {background:").append(
                        cur.getString(1)).append(";}\n");
            }
        } finally {
            if (cur != null && !cur.isClosed()) {
                cur.close();
            }
        }
        setVar("cssCache", css.toString(), false);
        addHexCache();

        return css.toString();
    }


    private String _genCSS(String prefix, Cursor row) {
        StringBuilder t = new StringBuilder(256);
        long id = row.getLong(0);
        String fam = row.getString(1);
        int siz = row.getInt(2);
        String col = row.getString(3);
        int align = row.getInt(4);
        String rtl = row.getString(5);
        int pre = row.getInt(6);
        if (fam != null) {
            t.append("font-family:\"").append(fam).append("\";");
        }
        if (siz != 0) {
            t.append("font-size:").append(siz).append("px;");
        }
        if (col != null) {
            t.append("color:").append(col).append(";");
        }
        if (rtl != null && rtl.compareTo("rtl") == 0) {
            t.append("direction:rtl;unicode-bidi:embed;");
        }
        if (pre != 0) {
            t.append("white-space:pre-wrap;");
        }
        if (align != -1) {
            if (align == 0) {
                t.append("text-align:center;");
            } else if (align == 1) {
                t.append("text-align:left;");
            } else {
                t.append("text-align:right;");
            }
        }
        if (t.length() > 0) {
            t.insert(0, prefix + Utils.hexifyID(id) + " {").append("}\n");
        }
        return t.toString();
    }


    private void addHexCache() {
        ArrayList<Long> ids = getDB().queryColumn(Long.class,
                "SELECT id FROM fieldModels UNION SELECT id FROM cardModels UNION SELECT id FROM models", 0);
        JSONObject jsonObject = new JSONObject();
        for (Long id : ids) {
            try {
                jsonObject.put(id.toString(), Utils.hexifyID(id.longValue()));
            } catch (JSONException e) {
                Log.e(AnkiDroidApp.TAG, "addHexCache: Error while generating JSONObject: " + e.toString());
                throw new RuntimeException(e);
            }
        }
        setVar("hexCache", jsonObject.toString(), false);
    }

    //
    // Syncing
    // *************************
    // Toggling does not bump deck mod time, since it may happen on upgrade and the variable is not synced

    // public void enableSyncing() {
    // enableSyncing(true);
    // }

    // public void enableSyncing(boolean ls) {
    // mSyncName = Utils.checksum(mDeckPath);
    // if (ls) {
    // mLastSync = 0;
    // }
    // commitToDB();
    // }

    // private void disableSyncing() {
    // disableSyncing(true);
    // }
    // private void disableSyncing(boolean ls) {
    // mSyncName = "";
    // if (ls) {
    // mLastSync = 0;
    // }
    // commitToDB();
    // }

    // public boolean syncingEnabled() {
    // return (mSyncName != null) && !(mSyncName.equals(""));
    // }

    // private void checkSyncHash() {
    // if ((mSyncName != null) && !mSyncName.equals(Utils.checksum(mDeckPath))) {
    // disableSyncing();
    // }
    // }

    /*
     * Undo/Redo*********************************************************
     */

    private class UndoRow {
        private String mName;
        private Long mStart;
        private Long mEnd;
        private Long mCardId;


        UndoRow(String name, Long cardId, Long start, Long end) {
            mName = name;
            mCardId = cardId;
            mStart = start;
            mEnd = end;
        }
    }


    private void initUndo() {
        mUndoStack = new Stack<UndoRow>();
        mRedoStack = new Stack<UndoRow>();
        mUndoEnabled = true;

        try {
            getDB().getDatabase()
                    .execSQL("CREATE TEMPORARY TABLE IF NOT EXISTS undoLog (seq INTEGER PRIMARY KEY NOT NULL, sql TEXT)");
        } catch (SQLException e) {
            /* Temporary table may still be present if the DB has not been closed */
            Log.i(AnkiDroidApp.TAG, "Failed to create temporary table: " + e.getMessage());
        }

        ArrayList<String> tables = getDB().queryColumn(String.class,
                "SELECT name FROM sqlite_master WHERE type = 'table'", 0);
        Iterator<String> iter = tables.iterator();
        
        while (iter.hasNext()) {
            String table = iter.next();
            if (table.equals("undoLog") || table.equals("sqlite_stat1")) {
                continue;
            }
            ArrayList<String> columns = getDB().queryColumn(String.class, "PRAGMA TABLE_INFO(" + table + ")", 1);
            // Insert trigger
            StringBuilder sql = new StringBuilder(512);
<<<<<<< HEAD
            sql.append("CREATE TEMP TRIGGER IF NOT EXISTS _undo_%s_it AFTER INSERT ON %s BEGIN INSERT INTO undoLog VALUES ").append(
                    "(null, 'DELETE FROM %s WHERE rowid = ' || new.rowid); END");
            getDB().getDatabase().execSQL(String.format(Utils.ENGLISH_LOCALE, sql.toString(), table, table, table));
            // Update trigger
            sql = new StringBuilder(512);
            sql.append(String.format(Utils.ENGLISH_LOCALE, "CREATE TEMP TRIGGER IF NOT EXISTS _undo_%s_ut AFTER UPDATE ON %s BEGIN "
                    + "INSERT INTO undoLog VALUES (null, 'UPDATE %s ", table, table, table));
=======
            sql.append("CREATE TEMP TRIGGER _undo_").append(table).append("_it AFTER INSERT ON ").append(table).
                    append(" BEGIN INSERT INTO undoLog VALUES (null, 'DELETE FROM ").append(table).
                    append(" WHERE rowid = ' || new.rowid); END");
            getDB().getDatabase().execSQL(sql.toString());
            // Update trigger
            sql = new StringBuilder(512);
            sql.append("CREATE TEMP TRIGGER _undo_").append(table).append("_ut AFTER UPDATE ON ").append(table).
                    append(" BEGIN INSERT INTO undoLog VALUES (null, 'UPDATE ").append(table).append(" ");
>>>>>>> 27766c43
            String sep = "SET ";
            for (String column : columns) {
                if (column.equals("unique")) {
                    continue;
                }
                sql.append(sep).append(column).append("=' || quote(old.").append(column).append(") || '");
                sep = ",";
            }
            sql.append(" WHERE rowid = ' || old.rowid); END");
            getDB().getDatabase().execSQL(sql.toString());
            // Delete trigger
            sql = new StringBuilder(512);
<<<<<<< HEAD
            sql.append(String.format(Utils.ENGLISH_LOCALE, "CREATE TEMP TRIGGER IF NOT EXISTS _undo_%s_dt BEFORE DELETE ON %s BEGIN "
                    + "INSERT INTO undoLog VALUES (null, 'INSERT INTO %s (rowid", table, table, table));
=======
            sql.append("CREATE TEMP TRIGGER _undo_").append(table).append("_dt BEFORE DELETE ON ").append(table).
                    append(" BEGIN INSERT INTO undoLog VALUES (null, 'INSERT INTO ").append(table).append(" (rowid");
>>>>>>> 27766c43
            for (String column : columns) {
                sql.append(",\"").append(column).append("\"");
            }
            sql.append(") VALUES (' || old.rowid ||'");
            for (String column : columns) {
                if (column.equals("unique")) {
                    sql.append(",1");
                    continue;
                }
                sql.append(", ' || quote(old.").append(column).append(") ||'");
            }
            sql.append(")'); END");
            getDB().getDatabase().execSQL(sql.toString());
        }
    }


    public String undoName() {
        return mUndoStack.peek().mName;
    }


    public String redoName() {
        return mRedoStack.peek().mName;
    }


    public boolean undoAvailable() {
        return (mUndoEnabled && !mUndoStack.isEmpty());
    }


    public boolean redoAvailable() {
        return (mUndoEnabled && !mRedoStack.isEmpty());
    }


    public void resetUndo() {
        try {
            getDB().getDatabase().execSQL("delete from undoLog");
        } catch (SQLException e) {

        }
        mUndoStack.clear();
        mRedoStack.clear();
    }


    private void setUndoBarrier() {
        if (mUndoStack.isEmpty() || mUndoStack.peek() != null) {
            mUndoStack.push(null);
        }
    }


    public void setUndoStart(String name) {
        setUndoStart(name, 0, false);
    }

    public void setUndoStart(String name, long cardId) {
        setUndoStart(name, cardId, false);
    }


    /**
     * @param reviewEarly set to true for early review
     */
    public void setReviewEarly(boolean reviewEarly) {
        mReviewEarly = reviewEarly;
    }


    private void setUndoStart(String name, long cardId, boolean merge) {
        if (!mUndoEnabled) {
            return;
        }
        commitToDB();
        if (merge && !mUndoStack.isEmpty()) {
            if ((mUndoStack.peek() != null) && (mUndoStack.peek().mName.equals(name))) {
                // libanki: merge with last entry?
                return;
            }
        }
        mUndoStack.push(new UndoRow(name, cardId, latestUndoRow(), null));
    }


    public void setUndoEnd(String name) {
        if (!mUndoEnabled) {
            return;
        }
        commitToDB();
        long end = latestUndoRow();
        while (mUndoStack.peek() == null) {
            mUndoStack.pop(); // Strip off barrier
        }
        UndoRow row = mUndoStack.peek();
        row.mEnd = end;
        if (row.mStart == row.mEnd) {
            mUndoStack.pop();
        } else {
            mRedoStack.clear();
        }
    }


    private long latestUndoRow() {
        long result = 0;
        try {
            result = getDB().queryScalar("SELECT MAX(rowid) FROM undoLog");
        } catch (SQLException e) {
            Log.i(AnkiDroidApp.TAG, e.getMessage());
        }
        return result;
    }


    private long undoredo(Stack<UndoRow> src, Stack<UndoRow> dst, long oldCardId, boolean inReview) {

        UndoRow row;
        commitToDB();
        while (true) {
            row = src.pop();
            if (row != null) {
                break;
            }
        }
        Long start = row.mStart;
        Long end = row.mEnd;
        if (end == null) {
            end = latestUndoRow();
        }
        ArrayList<String> sql = getDB().queryColumn(
                String.class,
                String.format(Utils.ENGLISH_LOCALE, "SELECT sql FROM undoLog " + "WHERE seq > %d and seq <= %d "
                        + "ORDER BY seq DESC", start, end), 0);
        Long newstart = latestUndoRow();
        for (String s : sql) {
            getDB().getDatabase().execSQL(s);
        }
        mCurrentUndoRedoType = row.mName;        
        Long newend = latestUndoRow();

        if (inReview) {
        	dst.push(new UndoRow(row.mName, row.mCardId, newstart, newend));
        } else {
        	dst.push(new UndoRow(row.mName, oldCardId, newstart, newend));
        }
        return row.mCardId;
    }


    /**
     * Undo the last action(s). Caller must .reset()
     */
    public long undo(long oldCardId, boolean inReview) {
        long cardId = 0;
    	if (!mUndoStack.isEmpty()) {
            cardId = undoredo(mUndoStack, mRedoStack, oldCardId, inReview);
            commitToDB();
            reset();
        }
        return cardId;
    }


    /**
     * Redo the last action(s). Caller must .reset()
     */
    public long redo(long oldCardId, boolean inReview) {
        long cardId = 0;
        if (!mRedoStack.isEmpty()) {
        	cardId = undoredo(mRedoStack, mUndoStack, oldCardId, inReview);
            commitToDB();
            reset();
        }
        return cardId;
    }


    public String getUndoType() {
    	return mCurrentUndoRedoType;
    }
    
    /*
     * Dynamic indices*********************************************************
     */

    private void updateDynamicIndices() {
        Log.i(AnkiDroidApp.TAG, "updateDynamicIndices - Updating indices...");
        HashMap<String, String> indices = new HashMap<String, String>();
        indices.put("intervalDesc", "(type, priority desc, interval desc, factId, combinedDue)");
        indices.put("intervalAsc", "(type, priority desc, interval, factId, combinedDue)");
        indices.put("randomOrder", "(type, priority desc, factId, ordinal, combinedDue)");
        indices.put("dueAsc", "(type, priority desc, due, factId, combinedDue)");
        indices.put("dueDesc", "(type, priority desc, due desc, factId, combinedDue)");

        ArrayList<String> required = new ArrayList<String>();
        if (mRevCardOrder == REV_CARDS_OLD_FIRST) {
            required.add("intervalDesc");
        }
        if (mRevCardOrder == REV_CARDS_NEW_FIRST) {
            required.add("intervalAsc");
        }
        if (mRevCardOrder == REV_CARDS_RANDOM) {
            required.add("randomOrder");
        }
        if (mRevCardOrder == REV_CARDS_DUE_FIRST || mNewCardOrder == NEW_CARDS_OLD_FIRST
                || mNewCardOrder == NEW_CARDS_RANDOM) {
            required.add("dueAsc");
        }
        if (mNewCardOrder == NEW_CARDS_NEW_FIRST) {
            required.add("dueDesc");
        }

        // Add/delete
        boolean analyze = false;
        Set<Entry<String, String>> entries = indices.entrySet();
        Iterator<Entry<String, String>> iter = entries.iterator();
        String indexName = null;
        while (iter.hasNext()) {
            Entry<String, String> entry = iter.next();
            indexName = "ix_cards_" + entry.getKey() + "2";
            if (required.contains(entry.getKey())) {
                Cursor cursor = null;
                try {
                    cursor = getDB().getDatabase().rawQuery(
                            "SELECT 1 FROM sqlite_master WHERE name = '" + indexName + "'", null);
                    if ((!cursor.moveToNext()) || (cursor.getInt(0) != 1)) {
                        getDB().getDatabase().execSQL("CREATE INDEX " + indexName + " ON cards " + entry.getValue());
                        analyze = true;
                    }
                } finally {
                    if (cursor != null) {
                        cursor.close();
                    }
                }
            } else {
                // Leave old indices for older clients
                getDB().getDatabase().execSQL("DROP INDEX IF EXISTS " + indexName);
            }
        }
        if (analyze) {
            getDB().getDatabase().execSQL("ANALYZE");
        }
    }


    /*
     * JSON
     */

    public JSONObject bundleJson(JSONObject bundledDeck) {
        try {
            bundledDeck.put("averageFactor", mAverageFactor);
            bundledDeck.put("cardCount", mCardCount);
            bundledDeck.put("collapseTime", mCollapseTime);
            bundledDeck.put("created", mCreated);
            // bundledDeck.put("currentModelId", currentModelId);
            bundledDeck.put("delay0", mDelay0);
            bundledDeck.put("delay1", mDelay1);
            bundledDeck.put("delay2", mDelay2);
            bundledDeck.put("description", mDescription);
            bundledDeck.put("easyIntervalMax", mEasyIntervalMax);
            bundledDeck.put("easyIntervalMin", mEasyIntervalMin);
            bundledDeck.put("factCount", mFactCount);
            bundledDeck.put("failedCardMax", mFailedCardMax);
            bundledDeck.put("failedNowCount", mFailedNowCount);
            bundledDeck.put("failedSoonCount", mFailedSoonCount);
            bundledDeck.put("hardIntervalMax", mHardIntervalMax);
            bundledDeck.put("hardIntervalMin", mHardIntervalMin);
            bundledDeck.put("highPriority", mHighPriority);
            bundledDeck.put("id", mId);
            bundledDeck.put("lastLoaded", mLastLoaded);
            bundledDeck.put("lastSync", mLastSync);
            bundledDeck.put("lowPriority", mLowPriority);
            bundledDeck.put("medPriority", mMedPriority);
            bundledDeck.put("midIntervalMax", mMidIntervalMax);
            bundledDeck.put("midIntervalMin", mMidIntervalMin);
            bundledDeck.put("modified", mModified);
            bundledDeck.put("newCardModulus", mNewCardModulus);
            bundledDeck.put("newCount", mNewCount);
            bundledDeck.put("newCountToday", mNewCountToday);
            bundledDeck.put("newEarly", mNewEarly);
            bundledDeck.put("revCount", mRevCount);
            bundledDeck.put("reviewEarly", mReviewEarly);
            bundledDeck.put("suspended", mSuspended);
            bundledDeck.put("undoEnabled", mUndoEnabled);
            bundledDeck.put("utcOffset", mUtcOffset);
        } catch (JSONException e) {
            Log.i(AnkiDroidApp.TAG, "JSONException = " + e.getMessage());
        }

        return bundledDeck;
    }


    public void updateFromJson(JSONObject deckPayload) {
        try {
            // Update deck
            mCardCount = deckPayload.getInt("cardCount");
            mCollapseTime = deckPayload.getDouble("collapseTime");
            mCreated = deckPayload.getDouble("created");
            // css
            mCurrentModelId = deckPayload.getLong("currentModelId");
            mDelay0 = deckPayload.getLong("delay0");
            mDelay1 = deckPayload.getLong("delay1");
            mDelay2 = deckPayload.getDouble("delay2");
            mDescription = deckPayload.getString("description");
            mDueCutoff = deckPayload.getDouble("dueCutoff");
            mEasyIntervalMax = deckPayload.getDouble("easyIntervalMax");
            mEasyIntervalMin = deckPayload.getDouble("easyIntervalMin");
            mFactCount = deckPayload.getInt("factCount");
            mFailedCardMax = deckPayload.getInt("failedCardMax");
            mFailedNowCount = deckPayload.getInt("failedNowCount");
            mFailedSoonCount = deckPayload.getInt("failedSoonCount");
            // forceMediaDir
            mHardIntervalMax = deckPayload.getDouble("hardIntervalMax");
            mHardIntervalMin = deckPayload.getDouble("hardIntervalMin");
            mHighPriority = deckPayload.getString("highPriority");
            mId = deckPayload.getLong("id");
            // key
            mLastLoaded = deckPayload.getDouble("lastLoaded");
            // lastSessionStart
            mLastSync = deckPayload.getDouble("lastSync");
            // lastTags
            mLowPriority = deckPayload.getString("lowPriority");
            mMedPriority = deckPayload.getString("medPriority");
            mMidIntervalMax = deckPayload.getDouble("midIntervalMax");
            mMidIntervalMin = deckPayload.getDouble("midIntervalMin");
            mModified = deckPayload.getDouble("modified");
            // needLock
            mNewCardOrder = deckPayload.getInt("newCardOrder");
            mNewCardSpacing = deckPayload.getInt("newCardSpacing");
            mNewCardsPerDay = deckPayload.getInt("newCardsPerDay");
            mNewCount = deckPayload.getInt("newCount");
            // progressHandlerCalled
            // progressHandlerEnabled
            mQueueLimit = deckPayload.getInt("queueLimit");
            mRevCardOrder = deckPayload.getInt("revCardOrder");
            mRevCount = deckPayload.getInt("revCount");
            mScheduler = deckPayload.getString("scheduler");
            mSessionRepLimit = deckPayload.getInt("sessionRepLimit");
            // sessionStartReps
            // sessionStartTime
            mSessionTimeLimit = deckPayload.getInt("sessionTimeLimit");
            mSuspended = deckPayload.getString("suspended");
            // tmpMediaDir
            mUndoEnabled = deckPayload.getBoolean("undoEnabled");
            mUtcOffset = deckPayload.getDouble("utcOffset");

            commitToDB();
        } catch (JSONException e) {
            Log.i(AnkiDroidApp.TAG, "JSONException = " + e.getMessage());
        }
    }


    /*
     * Utility functions (might be better in a separate class) *********************************************************
     */

    /**
     * Return ID for tag, creating if necessary.
     * 
     * @param tag the tag we are looking for
     * @param create whether to create the tag if it doesn't exist in the database
     * @return ID of the specified tag, 0 if it doesn't exist, and -1 in the case of error
     */
    private long tagId(String tag, Boolean create) {
        long id = 0;

        try {
            id = getDB().queryScalar("select id from tags where tag = \"" + tag + "\"");
        } catch (SQLException e) {
            if (create) {
                ContentValues value = new ContentValues();
                value.put("tag", tag);
                id = getDB().getDatabase().insert("tags", null, value);
            } else {
                id = 0;
            }
        }
        return id;
    }


    /**
     * Gets the IDs of the specified tags.
     * 
     * @param tags An array of the tags to get IDs for.
     * @param create Whether to create the tag if it doesn't exist in the database. Default = true
     * @return An array of IDs of the tags.
     */
    private HashMap<String, Long> tagIds(String[] tags) {
        return tagIds(tags, true);
    }


    private HashMap<String, Long> tagIds(String[] tags, boolean create) {
        HashMap<String, Long> results = new HashMap<String, Long>();

        if (create) {
            for (String tag : tags) {
                getDB().getDatabase().execSQL("INSERT OR IGNORE INTO tags (tag) VALUES ('" + tag + "')");
            }
        }
        if (tags.length != 0) {
            StringBuilder tagList = new StringBuilder(128);
            for (int i = 0; i < tags.length; i++) {
                tagList.append("'").append(tags[i]).append("'");
                if (i < tags.length - 1) {
                    tagList.append(", ");
                }
            }
            Cursor cur = null;
            try {
                cur = getDB().getDatabase().rawQuery(
                        "SELECT tag, id FROM tags WHERE tag in (" + tagList.toString() + ")", null);
                while (cur.moveToNext()) {
                    results.put(cur.getString(0).toLowerCase(), cur.getLong(1));
                }
            } finally {
                if (cur != null && !cur.isClosed()) {
                    cur.close();
                }
            }
        }
        return results;
    }

    /**
     * Initialize an empty deck that has just been creating by copying the existing "empty.anki" file.
     * 
     * From Damien:
     * Just copying a file is not sufficient - you need to give each model, cardModel and fieldModel new ids as well, and make sure they are all still linked up. If you don't do that, and people modify one model and then import/export one deck into another, the models will be treated as identical even though they have different layouts, and half the cards will end up corrupted.
     *  It's only the IDs that you have to worry about, and the utcOffset IIRC.
     */
    public static synchronized void initializeEmptyDeck(String deckPath) {
        AnkiDb db = AnkiDatabaseManager.getDatabase(deckPath);
        
        // Regenerate IDs.
        long modelId = Utils.genID();
        db.getDatabase().execSQL("UPDATE models SET id=" + modelId);
        db.getDatabase().execSQL("UPDATE cardModels SET id=" + Utils.genID() + " where ordinal=0;");
        db.getDatabase().execSQL("UPDATE cardModels SET id=" + Utils.genID() + " where ordinal=1;");
        db.getDatabase().execSQL("UPDATE fieldModels SET id=" + Utils.genID() + " where ordinal=0;");
        db.getDatabase().execSQL("UPDATE fieldModels SET id=" + Utils.genID() + " where ordinal=1;");

        // Update columns that refer to modelId.
        db.getDatabase().execSQL("UPDATE fieldModels SET modelId=" + modelId);
        db.getDatabase().execSQL("UPDATE cardModels SET modelId=" + modelId);
        db.getDatabase().execSQL("UPDATE decks SET currentModelId=" + modelId);
        
        // Set the UTC offset.
        db.getDatabase().execSQL("UPDATE decks SET utcOffset=" + Utils.utcOffset());
    }
}<|MERGE_RESOLUTION|>--- conflicted
+++ resolved
@@ -4175,24 +4175,14 @@
             ArrayList<String> columns = getDB().queryColumn(String.class, "PRAGMA TABLE_INFO(" + table + ")", 1);
             // Insert trigger
             StringBuilder sql = new StringBuilder(512);
-<<<<<<< HEAD
-            sql.append("CREATE TEMP TRIGGER IF NOT EXISTS _undo_%s_it AFTER INSERT ON %s BEGIN INSERT INTO undoLog VALUES ").append(
-                    "(null, 'DELETE FROM %s WHERE rowid = ' || new.rowid); END");
-            getDB().getDatabase().execSQL(String.format(Utils.ENGLISH_LOCALE, sql.toString(), table, table, table));
-            // Update trigger
-            sql = new StringBuilder(512);
-            sql.append(String.format(Utils.ENGLISH_LOCALE, "CREATE TEMP TRIGGER IF NOT EXISTS _undo_%s_ut AFTER UPDATE ON %s BEGIN "
-                    + "INSERT INTO undoLog VALUES (null, 'UPDATE %s ", table, table, table));
-=======
-            sql.append("CREATE TEMP TRIGGER _undo_").append(table).append("_it AFTER INSERT ON ").append(table).
+            sql.append("CREATE TEMP TRIGGER IF NOT EXISTS _undo_").append(table).append("_it AFTER INSERT ON ").append(table).
                     append(" BEGIN INSERT INTO undoLog VALUES (null, 'DELETE FROM ").append(table).
                     append(" WHERE rowid = ' || new.rowid); END");
             getDB().getDatabase().execSQL(sql.toString());
             // Update trigger
             sql = new StringBuilder(512);
-            sql.append("CREATE TEMP TRIGGER _undo_").append(table).append("_ut AFTER UPDATE ON ").append(table).
+            sql.append("CREATE TEMP TRIGGER IF NOT EXISTS _undo_").append(table).append("_ut AFTER UPDATE ON ").append(table).
                     append(" BEGIN INSERT INTO undoLog VALUES (null, 'UPDATE ").append(table).append(" ");
->>>>>>> 27766c43
             String sep = "SET ";
             for (String column : columns) {
                 if (column.equals("unique")) {
@@ -4205,13 +4195,8 @@
             getDB().getDatabase().execSQL(sql.toString());
             // Delete trigger
             sql = new StringBuilder(512);
-<<<<<<< HEAD
-            sql.append(String.format(Utils.ENGLISH_LOCALE, "CREATE TEMP TRIGGER IF NOT EXISTS _undo_%s_dt BEFORE DELETE ON %s BEGIN "
-                    + "INSERT INTO undoLog VALUES (null, 'INSERT INTO %s (rowid", table, table, table));
-=======
-            sql.append("CREATE TEMP TRIGGER _undo_").append(table).append("_dt BEFORE DELETE ON ").append(table).
+            sql.append("CREATE TEMP TRIGGER IF NOT EXISTS _undo_").append(table).append("_dt BEFORE DELETE ON ").append(table).
                     append(" BEGIN INSERT INTO undoLog VALUES (null, 'INSERT INTO ").append(table).append(" (rowid");
->>>>>>> 27766c43
             for (String column : columns) {
                 sql.append(",\"").append(column).append("\"");
             }
