--- conflicted
+++ resolved
@@ -48,15 +48,9 @@
 import android.widget.SimpleAdapter;
 import android.widget.TextView;
 
-<<<<<<< HEAD
-import com.ichi2.libanki.Card;
-import com.ichi2.libanki.Deck;
-import com.ichi2.libanki.Utils;
-=======
 import com.ichi2.anim.ActivityTransitionAnimation;
 import com.ichi2.themes.StyledDialog;
 import com.ichi2.themes.Themes;
->>>>>>> 8d7fa293
 import com.tomgibara.android.veecheck.util.PrefSettings;
 
 import java.io.File;
@@ -71,642 +65,6 @@
 import org.amr.arabic.ArabicUtilities;
 
 public class CardBrowser extends Activity {
-<<<<<<< HEAD
-    private ArrayList<HashMap<String, String>> mCards;
-    private ArrayList<HashMap<String, String>> mAllCards;
-    private ArrayList<HashMap<String, String>> mDeletedCards;
-    private ListView mCardsListView;
-    private SimpleAdapter mCardsAdapter;
-    private EditText mSearchEditText;
-
-    private AlertDialog mSelectOrderDialog;
-    private ProgressDialog mProgressDialog;
-    private boolean mUndoRedoDialogShowing = false;
-    private Card mSelectedCard;
-    private Card mUndoRedoCard;
-    private long mUndoRedoCardId;
-    private static Card sEditorCard;
-    private boolean mIsSuspended;
-    private boolean mIsMarked;
-    private Deck mDeck;
-    private int mPositionInCardsList;
-
-    /** Modifier of percentage of the font size of the card browser */
-    private int mrelativeBrowserFontSize = 100;
-
-    private static final int CONTEXT_MENU_MARK = 0;
-    private static final int CONTEXT_MENU_SUSPEND = 1;
-    private static final int CONTEXT_MENU_DELETE = 2;
-    private static final int CONTEXT_MENU_DETAILS = 3;
-
-    private static final int MENU_UNDO = 0;
-    private static final int MENU_REDO = 1;
-    private static final int MENU_ADD_FACT = 2;
-    private static final int MENU_SHOW_MARKED = 3;
-    private static final int MENU_SELECT = 4;
-    private static final int MENU_SELECT_SUSPENDED = 41;
-    private static final int MENU_SELECT_TAG = 42;
-    private static final int MENU_CHANGE_ORDER = 5;
-
-    private static final int EDIT_CARD = 0;
-    private static final int ADD_FACT = 1;
-    private static final int DEFAULT_FONT_SIZE_RATIO = 100;
-
-    private int markedColor;
-    private int suspendedColor;
-    private int backgroundColor;
-
-    private boolean mShowOnlyMarSus = false;
-
-    private int mSelectedOrder = 5;
-
-    private String[] allTags;
-    private HashSet<String> mSelectedTags;
-    private AlertDialog mTagsDialog;
-    
-    private boolean mPrefFixArabic;
-
-
-    @Override
-    protected void onCreate(Bundle savedInstanceState) {
-        super.onCreate(savedInstanceState);
-
-        setContentView(R.layout.card_browser);
-        mDeck = AnkiDroidApp.deck();
-        mDeck.resetUndo();
-
-        markedColor = getResources().getColor(R.color.card_browser_marked);
-        suspendedColor = getResources().getColor(R.color.card_browser_suspended);
-        backgroundColor = getResources().getColor(R.color.card_browser_background);
-
-        SharedPreferences preferences = PrefSettings.getSharedPrefs(getBaseContext());
-        mrelativeBrowserFontSize = preferences.getInt("relativeCardBrowserFontSize", DEFAULT_FONT_SIZE_RATIO);
-        mPrefFixArabic = preferences.getBoolean("fixArabicText", false);
-
-        mCards = new ArrayList<HashMap<String, String>>();
-        mAllCards = new ArrayList<HashMap<String, String>>();
-        mCardsListView = (ListView) findViewById(R.id.card_browser_list);
-
-        mCardsAdapter = new SizeControlledListAdapter(this, mCards, R.layout.card_item, new String[] { "question",
-                "answer", "marSus" }, new int[] { R.id.card_question, R.id.card_answer, R.id.card_item },
-                mrelativeBrowserFontSize);
-        mCardsAdapter.setViewBinder(new SimpleAdapter.ViewBinder() {
-            @Override
-            public boolean setViewValue(View view, Object arg1, String text) {
-                if (view.getId() == R.id.card_item) {
-                    if (text.substring(1, 2).equals("1")) {
-                        view.setBackgroundColor(suspendedColor);
-                    } else if (text.substring(0, 1).equals("1")) {
-                        view.setBackgroundColor(markedColor);
-                    } else {
-                        view.setBackgroundColor(backgroundColor);
-                    }
-                    return true;
-                }
-                return false;
-            }
-        });
-
-        mCardsListView.setAdapter(mCardsAdapter);
-        mCardsListView.setOnItemClickListener(new OnItemClickListener() {
-            @Override
-            public void onItemClick(AdapterView<?> parent, View view, int position, long id) {
-                Intent editCard = new Intent(CardBrowser.this, CardEditor.class);
-                editCard.putExtra(CardEditor.CARD_EDITOR_ACTION, CardEditor.EDIT_BROWSER_CARD);
-                mPositionInCardsList = position;
-                mSelectedCard = mDeck.getCard(Integer.parseInt(mCards.get(mPositionInCardsList).get("id")));
-                sEditorCard = mSelectedCard;
-                editCard.putExtra("callfromcardbrowser", true);
-                startActivityForResult(editCard, EDIT_CARD);
-                if (Integer.valueOf(android.os.Build.VERSION.SDK) > 4) {
-                    MyAnimation.slide(CardBrowser.this, MyAnimation.LEFT);
-                }
-            }
-        });
-        registerForContextMenu(mCardsListView);
-
-        mSearchEditText = (EditText) findViewById(R.id.card_browser_search);
-        mSearchEditText.addTextChangedListener(new TextWatcher() {
-            public void afterTextChanged(Editable s) {
-                updateCardsList();
-            }
-
-
-            public void beforeTextChanged(CharSequence s, int start, int count, int after) {
-            }
-
-
-            public void onTextChanged(CharSequence s, int start, int before, int count) {
-            }
-        });
-        getWindow().setSoftInputMode(WindowManager.LayoutParams.SOFT_INPUT_STATE_ALWAYS_HIDDEN);
-
-        setTitle(mDeck.getDeckName());
-
-        initAllDialogs();
-        allTags = null;
-        mSelectedTags = new HashSet<String>();
-
-        getCards();
-    }
-
-
-    @Override
-    public void onCreateContextMenu(ContextMenu menu, View v, ContextMenuInfo menuInfo) {
-        super.onCreateContextMenu(menu, v, menuInfo);
-        int selectedPosition = ((AdapterView.AdapterContextMenuInfo) menuInfo).position;
-        Resources res = getResources();
-        @SuppressWarnings("unused")
-        MenuItem item;
-        mSelectedCard = mDeck.getCard(Integer.parseInt(mCards.get(selectedPosition).get("id")));
-//        if (mSelectedCard.isMarked()) {
-//            item = menu.add(Menu.NONE, CONTEXT_MENU_MARK, Menu.NONE, res.getString(R.string.card_browser_unmark_card));
-//            mIsMarked = true;
-//            Log.i(AnkiDroidApp.TAG, "Selected Card is currently marked");
-//        } else {
-//            item = menu.add(Menu.NONE, CONTEXT_MENU_MARK, Menu.NONE, res.getString(R.string.card_browser_mark_card));
-//            mIsMarked = false;
-//        }
-//        if (mSelectedCard.getSuspendedState()) {
-//            item = menu.add(Menu.NONE, CONTEXT_MENU_SUSPEND, Menu.NONE,
-//                    res.getString(R.string.card_browser_unsuspend_card));
-//            mIsSuspended = true;
-//            Log.i(AnkiDroidApp.TAG, "Selected Card is currently suspended");
-//        } else {
-//            item = menu.add(Menu.NONE, CONTEXT_MENU_SUSPEND, Menu.NONE,
-//                    res.getString(R.string.card_browser_suspend_card));
-//            mIsSuspended = false;
-//        }
-        item = menu.add(Menu.NONE, CONTEXT_MENU_DELETE, Menu.NONE, res.getString(R.string.card_browser_delete_card));
-        item = menu.add(Menu.NONE, CONTEXT_MENU_DETAILS, Menu.NONE, res.getString(R.string.card_browser_card_details));
-        menu.setHeaderTitle(mCards.get(selectedPosition).get("question"));
-    }
-
-
-    @Override
-    public boolean onContextItemSelected(MenuItem item) {
-        AdapterContextMenuInfo info = (AdapterContextMenuInfo) item.getMenuInfo();
-
-        switch (item.getItemId()) {
-            case CONTEXT_MENU_MARK:
-                mPositionInCardsList = info.position;
-                DeckTask.launchDeckTask(DeckTask.TASK_TYPE_MARK_CARD, mMarkCardHandler, new DeckTask.TaskData(0, mDeck,
-                        mSelectedCard));
-                return true;
-            case CONTEXT_MENU_SUSPEND:
-                mPositionInCardsList = info.position;
-                DeckTask.launchDeckTask(DeckTask.TASK_TYPE_SUSPEND_CARD, mSuspendCardHandler, new DeckTask.TaskData(0,
-                        mDeck, mSelectedCard));
-                return true;
-            case CONTEXT_MENU_DELETE:
-                mPositionInCardsList = info.position;
-
-                Dialog dialog;
-                Resources res = getResources();
-                AlertDialog.Builder builder = new AlertDialog.Builder(this);
-                builder.setTitle(res.getString(R.string.delete_card_title));
-                builder.setIcon(android.R.drawable.ic_dialog_alert);
-                builder.setMessage(String.format(res.getString(R.string.delete_card_message),
-                        mCards.get(mPositionInCardsList).get("question"), mCards.get(mPositionInCardsList)
-                                .get("answer")));
-                builder.setPositiveButton(res.getString(R.string.yes), new DialogInterface.OnClickListener() {
-                    @Override
-                    public void onClick(DialogInterface dialog, int which) {
-                        DeckTask.launchDeckTask(DeckTask.TASK_TYPE_DELETE_CARD, mDeleteCardHandler,
-                                new DeckTask.TaskData(0, mDeck, mSelectedCard));
-                    }
-                });
-                builder.setNegativeButton(res.getString(R.string.no), null);
-                dialog = builder.create();
-                dialog.show();
-                return true;
-            case CONTEXT_MENU_DETAILS:
-//                AlertDialog.Builder detailsbuilder = new AlertDialog.Builder(this);
-//                detailsbuilder.setPositiveButton(getResources().getString(R.string.ok), null);
-//                View contentView = getLayoutInflater().inflate(R.layout.dialog_webview, null);
-//                WebView detailsWebView = (WebView) contentView.findViewById(R.id.dialog_webview);
-//                detailsWebView.loadDataWithBaseURL("", mSelectedCard.getCardDetails(this), "text/html", "utf-8", null);
-//                detailsWebView.setBackgroundColor(getResources().getColor(R.color.card_browser_background));
-//                detailsbuilder.setView(contentView);
-//                detailsbuilder.create().show();
-//                return true;
-            default:
-                return super.onContextItemSelected(item);
-        }
-    }
-
-
-    @Override
-    public boolean onKeyDown(int keyCode, KeyEvent event) {
-        if (keyCode == KeyEvent.KEYCODE_BACK && event.getRepeatCount() == 0) {
-            Log.i(AnkiDroidApp.TAG, "CardBrowser - onBackPressed()");
-            if (mSearchEditText.getText().length() == 0 && !mShowOnlyMarSus && mSelectedTags.size() == 0) {
-                setResult(RESULT_OK);
-                finish();
-                if (Integer.valueOf(android.os.Build.VERSION.SDK) > 4) {
-                    MyAnimation.slide(CardBrowser.this, MyAnimation.RIGHT);
-                }
-            } else {
-                mSearchEditText.setText("");
-                mSearchEditText.setHint(R.string.downloaddeck_search);
-                mSelectedTags.clear();
-                mCards.clear();
-                mCards.addAll(mAllCards);
-                updateList();
-            }
-            return true;
-        }
-
-        return super.onKeyDown(keyCode, event);
-    }
-
-
-    @Override
-    public boolean onCreateOptionsMenu(Menu menu) {
-        MenuItem item;
-        item = menu.add(Menu.NONE, MENU_UNDO, Menu.NONE, R.string.undo);
-        item.setIcon(R.drawable.ic_menu_revert);
-        item = menu.add(Menu.NONE, MENU_REDO, Menu.NONE, R.string.redo);
-        item.setIcon(R.drawable.ic_menu_redo);
-        item = menu.add(Menu.NONE, MENU_ADD_FACT, Menu.NONE, R.string.add);
-        item.setIcon(R.drawable.ic_menu_add);
-        item = menu.add(Menu.NONE, MENU_CHANGE_ORDER, Menu.NONE, R.string.card_browser_change_display_order);
-        item.setIcon(R.drawable.ic_menu_sort_by_size);
-        item = menu.add(Menu.NONE, MENU_SHOW_MARKED, Menu.NONE, R.string.card_browser_show_marked);
-        item.setIcon(R.drawable.ic_menu_star_on);
-        SubMenu selectSubMenu = menu.addSubMenu(Menu.NONE, MENU_SELECT, Menu.NONE, R.string.card_browser_search);
-        selectSubMenu.setIcon(R.drawable.ic_menu_search);
-        selectSubMenu.add(Menu.NONE, MENU_SELECT_SUSPENDED, Menu.NONE, R.string.card_browser_search_suspended);
-        selectSubMenu.add(Menu.NONE, MENU_SELECT_TAG, Menu.NONE, R.string.card_browser_search_by_tag);
-        item.setIcon(R.drawable.ic_menu_close_clear_cancel);
-        return true;
-    }
-
-
-    @Override
-    public boolean onPrepareOptionsMenu(Menu menu) {
-//        menu.findItem(MENU_UNDO).setEnabled(mDeck.undoAvailable());
-//        menu.findItem(MENU_REDO).setEnabled(mDeck.redoAvailable());
-        return true;
-    }
-
-
-    @Override
-    public boolean onOptionsItemSelected(MenuItem item) {
-        switch (item.getItemId()) {
-            case MENU_UNDO:
-                DeckTask.launchDeckTask(DeckTask.TASK_TYPE_UNDO, mUndoRedoHandler, new DeckTask.TaskData(0, mDeck, 0,
-                        true));
-                return true;
-            case MENU_REDO:
-                DeckTask.launchDeckTask(DeckTask.TASK_TYPE_REDO, mUndoRedoHandler, new DeckTask.TaskData(0, mDeck, 0,
-                        true));
-                return true;
-            case MENU_ADD_FACT:
-            	Intent intent = new Intent(CardBrowser.this, CardEditor.class);
-            	intent.putExtra(CardEditor.CARD_EDITOR_ACTION, CardEditor.ADD_CARD);
-            	startActivityForResult(intent, ADD_FACT);
-                if (Integer.valueOf(android.os.Build.VERSION.SDK) > 4) {
-                    MyAnimation.slide(CardBrowser.this, MyAnimation.LEFT);
-                }
-                return true;
-            case MENU_SHOW_MARKED:
-                mShowOnlyMarSus = true;
-                mSearchEditText.setHint(R.string.card_browser_show_marked);
-                mCards.clear();
-                for (int i = 0; i < mAllCards.size(); i++) {
-                    if ((mAllCards.get(i).get("question").toLowerCase()
-                            .indexOf(mSearchEditText.getText().toString().toLowerCase()) != -1 || mAllCards.get(i)
-                            .get("answer").toLowerCase().indexOf(mSearchEditText.getText().toString().toLowerCase()) != -1)
-                            && mAllCards.get(i).get("marSus").subSequence(0, 1).equals("1")) {
-                        mCards.add(mAllCards.get(i));
-                    }
-                }
-                updateList();
-                return true;
-            case MENU_SELECT_SUSPENDED:
-                mShowOnlyMarSus = true;
-                mSearchEditText.setHint(R.string.card_browser_show_suspended);
-                mCards.clear();
-                for (int i = 0; i < mAllCards.size(); i++) {
-                    if ((mAllCards.get(i).get("question").toLowerCase()
-                            .indexOf(mSearchEditText.getText().toString().toLowerCase()) != -1 || mAllCards.get(i)
-                            .get("answer").toLowerCase().indexOf(mSearchEditText.getText().toString().toLowerCase()) != -1)
-                            && mAllCards.get(i).get("marSus").subSequence(1, 2).equals("1")) {
-                        mCards.add(mAllCards.get(i));
-                    }
-                }
-                updateList();
-                return true;
-            case MENU_SELECT_TAG:
-                recreateTagsDialog();
-                mTagsDialog.show();
-                return true;
-            case MENU_CHANGE_ORDER:
-                mSelectOrderDialog.show();
-                return true;
-        }
-        return false;
-    }
-
-
-    @Override
-    protected void onActivityResult(int requestCode, int resultCode, Intent data) {
-        super.onActivityResult(requestCode, resultCode, data);
-
-        if (requestCode == EDIT_CARD && resultCode == RESULT_OK) {
-            Log.i(AnkiDroidApp.TAG, "Saving card...");
-            DeckTask.launchDeckTask(DeckTask.TASK_TYPE_UPDATE_FACT, mUpdateCardHandler, new DeckTask.TaskData(0, mDeck,
-                    mSelectedCard));
-            // TODO: code to save the changes made to the current card.
-        } else if (requestCode == ADD_FACT && resultCode == RESULT_OK) {
-            getCards();
-        }
-    }
-
-
-    private void initAllDialogs() {
-        Resources res = getResources();
-        AlertDialog.Builder builder = new AlertDialog.Builder(this);
-
-        builder.setTitle(res.getString(R.string.card_browser_change_display_order_title));
-        builder.setIcon(android.R.drawable.ic_menu_sort_by_size);
-        builder.setSingleChoiceItems(getResources().getStringArray(R.array.card_browser_order_labels), mSelectedOrder,
-                new DialogInterface.OnClickListener() {
-                    public void onClick(DialogInterface dialog, int whichButton) {
-                        mSelectedOrder = whichButton;
-                        mSelectOrderDialog.dismiss();
-                        getCards();
-                    }
-                });
-        mSelectOrderDialog = builder.create();
-    }
-
-
-    private void recreateTagsDialog() {
-        Resources res = getResources();
-//        if (allTags == null) {
-//            String[] oldTags = AnkiDroidApp.deck().allTags_();
-//            Log.i(AnkiDroidApp.TAG, "all tags: " + Arrays.toString(oldTags));
-//            allTags = new String[oldTags.length];
-//            for (int i = 0; i < oldTags.length; i++) {
-//                allTags[i] = oldTags[i];
-//            }
-//        }
-        mSelectedTags.clear();
-
-        AlertDialog.Builder builder = new AlertDialog.Builder(this);
-        builder.setTitle(R.string.studyoptions_limit_select_tags);
-        builder.setMultiChoiceItems(allTags, null, new DialogInterface.OnMultiChoiceClickListener() {
-            public void onClick(DialogInterface dialog, int whichButton, boolean isChecked) {
-                String tag = allTags[whichButton];
-                if (!isChecked) {
-                    Log.i(AnkiDroidApp.TAG, "unchecked tag: " + tag);
-                    mSelectedTags.remove(tag);
-                } else {
-                    Log.i(AnkiDroidApp.TAG, "checked tag: " + tag);
-                    mSelectedTags.add(tag);
-                }
-            }
-        });
-        builder.setPositiveButton(res.getString(R.string.select), new OnClickListener() {
-            @Override
-            public void onClick(DialogInterface dialog, int which) {
-                updateCardsList();
-            }
-        });
-        builder.setNegativeButton(res.getString(R.string.cancel), new OnClickListener() {
-            @Override
-            public void onClick(DialogInterface dialog, int which) {
-                mSelectedTags.clear();
-            }
-        });
-        builder.setOnCancelListener(new OnCancelListener() {
-
-            @Override
-            public void onCancel(DialogInterface dialog) {
-                mSelectedTags.clear();
-            }
-        });
-        mTagsDialog = builder.create();
-    }
-
-
-    private void updateCardsList() {
-        mShowOnlyMarSus = false;
-        if (mSelectedTags.size() == 0) {
-            mSearchEditText.setHint(R.string.downloaddeck_search);
-        } else {
-            String tags = mSelectedTags.toString();
-            mSearchEditText.setHint(getResources().getString(R.string.card_browser_tags_shown,
-                    tags.substring(1, tags.length() - 1)));
-        }
-        mCards.clear();
-        if (mSearchEditText.getText().length() == 0 && mSelectedTags.size() == 0 && mSelectedTags.size() == 0) {
-            mCards.addAll(mAllCards);
-        } else {
-            for (int i = 0; i < mAllCards.size(); i++) {
-                if ((mAllCards.get(i).get("question").toLowerCase()
-                        .indexOf(mSearchEditText.getText().toString().toLowerCase()) != -1 || mAllCards.get(i)
-                        .get("answer").toLowerCase().indexOf(mSearchEditText.getText().toString().toLowerCase()) != -1)
-                        && Arrays.asList(Utils.parseTags(mAllCards.get(i).get("tags"))).containsAll(mSelectedTags)) {
-                    mCards.add(mAllCards.get(i));
-                }
-            }
-        }
-        updateList();
-    }
-
-
-    private void getCards() {
-        DeckTask.launchDeckTask(DeckTask.TASK_TYPE_LOAD_CARDS, mLoadCardsHandler, new DeckTask.TaskData(mDeck,
-                getResources().getStringArray(R.array.card_browser_order_values)[mSelectedOrder]));
-    }
-
-
-    public static Card getEditorCard() {
-        return sEditorCard;
-    }
-
-
-    private void updateList() {
-        mCardsAdapter.notifyDataSetChanged();
-        int count = mCards.size();
-        setTitle(getResources().getQuantityString(R.plurals.card_browser_title, count, mDeck.getDeckName(), count,
-                mAllCards.size()));
-    }
-
-
-    private int getPosition(ArrayList<HashMap<String, String>> list, long cardId) {
-        String cardid = Long.toString(cardId);
-        for (int i = 0; i < list.size(); i++) {
-            if (list.get(i).get("id").equals(cardid)) {
-                return i;
-            }
-        }
-        return -1;
-    }
-
-
-    private void updateCard(Card card, ArrayList<HashMap<String, String>> list, int position) {
-//        list.get(position).put("question", Utils.stripHTML(card.getQuestion()));
-//        list.get(position).put("answer", Utils.stripHTML(card.getAnswer()));
-//        for (int cardId : mDeck.getCardsFromFactId(card.getFId())) {
-//        	if (cardId != card.getId()) {
-//        		int positionC = getPosition(mCards, cardId);
-//                int positionA = getPosition(mAllCards, cardId);
-//                Card c = mDeck.getCard(cardId);
-//                String question = Utils.stripHTML(c.getQuestion());
-//                String answer = Utils.stripHTML(c.getAnswer());
-//                if (positionC != -1) {
-//                    mCards.get(positionC).put("question", question);
-//                    mCards.get(positionC).put("answer", answer);
-//                }
-//                mAllCards.get(positionA).put("question", question);
-//                mAllCards.get(positionA).put("answer", answer);
-//        	}
-//        }
-    }
-
-
-    private void markCards(int factId, boolean mark) {
-//        for (int cardId : mDeck.getCardsFromFactId(factId)) {
-//            int positionC = getPosition(mCards, cardId);
-//            int positionA = getPosition(mAllCards, cardId);
-//            String marSus = mAllCards.get(positionA).get("marSus");
-//            if (mark) {
-//                marSus = "1" + marSus.substring(1, 2);
-//                if (positionC != -1) {
-//                    mCards.get(positionC).put("marSus", marSus);
-//                }
-//                mAllCards.get(positionA).put("marSus", marSus);
-//            } else {
-//                marSus = "0" + marSus.substring(1, 2);
-//                if (positionC != -1) {
-//                    mCards.get(positionC).put("marSus", marSus);
-//                }
-//                mAllCards.get(positionA).put("marSus", marSus);
-//            }
-//        }
-//        updateList();
-    }
-
-
-    private void suspendCard(Card card, int position, boolean suspend) {
-        int posA = getPosition(mAllCards, card.getId());
-        String marSus = mAllCards.get(posA).remove("marSus");
-        if (suspend) {
-            marSus = marSus.substring(0, 1) + "1";
-            if (position != -1) {
-                mCards.get(position).put("marSus", marSus);
-            }
-            mAllCards.get(posA).put("marSus", marSus);
-        } else {
-            marSus = marSus.substring(0, 1) + "0";
-            if (position != -1) {
-                mCards.get(position).put("marSus", marSus);
-            }
-            mAllCards.get(posA).put("marSus", marSus);
-        }
-        updateList();
-    }
-
-
-    private void deleteCard(String cardId, int position) {
-        if (mDeletedCards == null) {
-            mDeletedCards = new ArrayList<HashMap<String, String>>();
-        }
-        HashMap<String, String> data = new HashMap<String, String>();
-        for (int i = 0; i < mAllCards.size(); i++) {
-            if (mAllCards.get(i).get("id").equals(cardId)) {
-                data.put("id", mAllCards.get(i).get("id"));
-                data.put("question", mAllCards.get(i).get("question"));
-                data.put("answer", mAllCards.get(i).get("answer"));
-                data.put("marSus", mAllCards.get(i).get("marSus"));
-                data.put("allCardPos", Integer.toString(i));
-                mDeletedCards.add(data);
-                mAllCards.remove(i);
-                Log.i(AnkiDroidApp.TAG, "Remove card from list");
-                break;
-            }
-        }
-        mCards.remove(position);
-        updateList();
-    }
-
-    private DeckTask.TaskListener mLoadCardsHandler = new DeckTask.TaskListener() {
-
-        @Override
-        public void onPreExecute() {
-            if (!mUndoRedoDialogShowing) {
-                mProgressDialog = ProgressDialog.show(CardBrowser.this, "",
-                        getResources().getString(R.string.card_browser_load), true);
-            } else {
-                mProgressDialog.setMessage(getResources().getString(R.string.card_browser_load));
-                mUndoRedoDialogShowing = false;
-            }
-        }
-
-
-        @Override
-        public void onPostExecute(DeckTask.TaskData result) {
-        }
-
-
-        @Override
-        public void onProgressUpdate(DeckTask.TaskData... values) {
-            mAllCards.clear();
-            ArrayList<String[]> allCards = values[0].getAllCards();
-            if (allCards == null) {
-                Resources res = getResources();
-                AlertDialog.Builder builder = new AlertDialog.Builder(CardBrowser.this);
-                builder.setTitle(res.getString(R.string.error));
-                builder.setIcon(android.R.drawable.ic_dialog_alert);
-                builder.setMessage(res.getString(R.string.card_browser_cardloading_error));
-                builder.setPositiveButton(res.getString(R.string.ok), new DialogInterface.OnClickListener() {
-                    @Override
-                    public void onClick(DialogInterface dialog, int which) {
-                        CardBrowser.this.finish();
-                    }
-                });
-                builder.setOnCancelListener(new OnCancelListener() {
-                    @Override
-                    public void onCancel(DialogInterface dialog) {
-                        CardBrowser.this.finish();
-                    }
-                });
-                builder.create().show();
-            } else {
-                for (String[] item : allCards) {
-                	// reshape Arabic words
-                	if(mPrefFixArabic) {
-                		item[1] = ArabicUtilities.reshapeSentence(item[1]);
-                		item[2] = ArabicUtilities.reshapeSentence(item[2]);
-                	}
-                	
-                    HashMap<String, String> data = new HashMap<String, String>();
-                    data.put("id", item[0]);
-                    data.put("question", item[1]);
-                    data.put("answer", item[2]);
-                    data.put("marSus", "00");//item[3]);
-                    data.put("tags", "");//item[4]);
-                    mAllCards.add(data);
-                }
-                updateCardsList();
-            }
-
-            // This verification would not be necessary if
-            // onConfigurationChanged it's executed correctly (which seems
-            // that emulator does not do)
-            if (mProgressDialog.isShowing()) {
-                try {
-                    mProgressDialog.dismiss();
-                } catch (Exception e) {
-                    Log.e(AnkiDroidApp.TAG, "onPostExecute - Dialog dismiss Exception = " + e.getMessage());
-                }
-            }
-        }
-=======
 	private ArrayList<HashMap<String, String>> mCards;
 	private ArrayList<HashMap<String, String>> mAllCards;
 	private ArrayList<HashMap<String, String>> mDeletedCards;
@@ -782,65 +140,6 @@
     	public void run() {
     		updateCardsList();
     	}
->>>>>>> 8d7fa293
-    };
-
-
-<<<<<<< HEAD
-
-        @Override
-        public void onProgressUpdate(DeckTask.TaskData... values) {
-            mSelectedCard = values[0].getCard();
-            markCards(mSelectedCard.getFId(), !mIsMarked);
-        }
-
-
-        @Override
-        public void onPostExecute(DeckTask.TaskData result) {
-            mProgressDialog.dismiss();
-
-        }
-    };
-
-    private DeckTask.TaskListener mSuspendCardHandler = new DeckTask.TaskListener() {
-        @Override
-        public void onPreExecute() {
-            Resources res = getResources();
-            mProgressDialog = ProgressDialog.show(CardBrowser.this, "", res.getString(R.string.saving_changes), true);
-        }
-
-
-        @Override
-        public void onProgressUpdate(DeckTask.TaskData... values) {
-            suspendCard(mSelectedCard, mPositionInCardsList, !mIsSuspended);
-        }
-
-
-        @Override
-        public void onPostExecute(DeckTask.TaskData result) {
-            mProgressDialog.dismiss();
-        }
-    };
-
-    private DeckTask.TaskListener mDeleteCardHandler = new DeckTask.TaskListener() {
-        @Override
-        public void onPreExecute() {
-            Resources res = getResources();
-            mProgressDialog = ProgressDialog.show(CardBrowser.this, "", res.getString(R.string.saving_changes), true);
-        }
-
-
-        @Override
-        public void onProgressUpdate(DeckTask.TaskData... values) {
-        }
-
-
-        @Override
-        public void onPostExecute(DeckTask.TaskData result) {
-            deleteCard(result.getString(), mPositionInCardsList);
-            mProgressDialog.dismiss();
-
-        }
     };
 
     private DeckTask.TaskListener mUndoRedoHandler = new DeckTask.TaskListener() {
@@ -850,130 +149,6 @@
             mProgressDialog = ProgressDialog.show(CardBrowser.this, "", res.getString(R.string.saving_changes), true);
         }
 
-
-        @Override
-        public void onProgressUpdate(DeckTask.TaskData... values) {
-        }
-
-
-        @Override
-        public void onPostExecute(DeckTask.TaskData result) {
-//            mUndoRedoCardId = result.getLong();
-//            String undoType = result.getString();
-//            if (undoType.equals(Deck.UNDO_TYPE_DELETE_CARD)) {
-//                int position = getPosition(mDeletedCards, mUndoRedoCardId);
-//                if (position != -1) {
-//                    HashMap<String, String> data = new HashMap<String, String>();
-//                    data.put("id", mDeletedCards.get(position).get("id"));
-//                    data.put("question", mDeletedCards.get(position).get("question"));
-//                    data.put("answer", mDeletedCards.get(position).get("answer"));
-//                    data.put("marSus", mDeletedCards.get(position).get("marSus"));
-//                    mAllCards.add(Integer.parseInt(mDeletedCards.get(position).get("allCardPos")), data);
-//                    mDeletedCards.remove(position);
-//                    updateCardsList();
-//                } else {
-//                    deleteCard(Long.toString(mUndoRedoCardId), getPosition(mCards, mUndoRedoCardId));
-//                }
-//                mProgressDialog.dismiss();
-//            } else {
-//                mUndoRedoCard = mDeck.getCard(mUndoRedoCardId);
-//                if (undoType.equals(Deck.UNDO_TYPE_EDIT_CARD)) {
-//                    mUndoRedoCard.fromDB(mUndoRedoCardId);
-//                    int pos = getPosition(mAllCards, mUndoRedoCardId);
-//                    updateCard(mUndoRedoCard, mAllCards, pos);
-//                    pos = getPosition(mCards, mUndoRedoCardId);
-//                    if (pos != -1) {
-//                        updateCard(mUndoRedoCard, mCards, pos);
-//                    }
-//                    updateList();
-//                    mProgressDialog.dismiss();
-//                } else if (undoType.equals(Deck.UNDO_TYPE_MARK_CARD)) {
-//                    markCards(mUndoRedoCard.getFId(), mUndoRedoCard.isMarked());
-//                    mProgressDialog.dismiss();
-//                } else if (undoType.equals(Deck.UNDO_TYPE_SUSPEND_CARD)) {
-//                    suspendCard(mUndoRedoCard, getPosition(mCards, mUndoRedoCardId), mUndoRedoCard.getSuspendedState());
-//                    mProgressDialog.dismiss();
-//                } else {
-//                    mUndoRedoDialogShowing = true;
-//                    getCards();
-//                }
-//            }
-        }
-    };
-
-    private DeckTask.TaskListener mUpdateCardHandler = new DeckTask.TaskListener() {
-        @Override
-        public void onPreExecute() {
-            mProgressDialog = ProgressDialog.show(CardBrowser.this, "",
-                    getResources().getString(R.string.saving_changes), true);
-        }
-
-
-        @Override
-        public void onProgressUpdate(DeckTask.TaskData... values) {
-            mSelectedCard.fromDB(mSelectedCard.getId());
-            int pos = getPosition(mAllCards, mSelectedCard.getId());
-            updateCard(mSelectedCard, mAllCards, pos);
-            pos = getPosition(mCards, mSelectedCard.getId());
-            if (pos != -1) {
-                updateCard(mSelectedCard, mCards, pos);
-            }
-            updateList();
-        }
-
-
-        @Override
-        public void onPostExecute(DeckTask.TaskData result) {
-            mProgressDialog.dismiss();
-        }
-    };
-
-    public class SizeControlledListAdapter extends SimpleAdapter {
-
-        private int fontSizeScalePcent;
-        private float originalTextSize = -1.0f;
-
-
-        public SizeControlledListAdapter(Context context, List<? extends Map<String, ?>> data, int resource,
-                String[] from, int[] to, int fontSizeScalePcent) {
-            super(context, data, resource, from, to);
-            this.fontSizeScalePcent = fontSizeScalePcent;
-
-        }
-
-
-        public View getView(int position, View convertView, ViewGroup parent) {
-            View view = super.getView(position, convertView, parent);
-
-            // Iterate on all first level children
-            if (view instanceof ViewGroup) {
-                ViewGroup group = ((ViewGroup) view);
-                View child;
-                for (int i = 0; i < group.getChildCount(); i++) {
-                    child = group.getChildAt(i);
-                    // and set text size on all TextViews found
-                    if (child instanceof TextView) {
-                        // mBrowserFontSize
-                        float currentSize = ((TextView) child).getTextSize();
-                        if (originalTextSize < 0) {
-                            originalTextSize = ((TextView) child).getTextSize();
-                        }
-                        // do nothing when pref is 100% and apply scaling only
-                        // once
-                        if ((fontSizeScalePcent < 99 || fontSizeScalePcent > 101)
-                                && (Math.abs(originalTextSize - currentSize) < 0.1)) {
-                            ((TextView) child).setTextSize(TypedValue.COMPLEX_UNIT_SP, originalTextSize
-                                    * (fontSizeScalePcent / 100.0f));
-                        }
-                    }
-
-                }
-
-            }
-
-            return view;
-        }
-=======
     private DialogInterface.OnClickListener mContextMenuListener = new DialogInterface.OnClickListener() {
 
 		@Override
@@ -1019,7 +194,7 @@
     	
     };
 
->>>>>>> 8d7fa293
+
 
 	@Override
 	protected void onCreate(Bundle savedInstanceState) {
