--- conflicted
+++ resolved
@@ -662,16 +662,6 @@
     }
 
 
-<<<<<<< HEAD
-    @Override
-    protected void onPause() {
-        super.onPause();
-        // Update the widget when pausing this activity.
-        if (!mInDeckPicker) {
-            WidgetStatus.update(getBaseContext());            
-        }
-    }
-=======
     // @Override
     // protected void onPause() {
     //     super.onPause();
@@ -680,7 +670,6 @@
     //         WidgetStatus.update(getBaseContext());            
     //     }
     // }
->>>>>>> 16011759
 
 
     @Override
@@ -1124,15 +1113,9 @@
         mSpinnerNewCardSchedule.setSelection(deck.getIntVar("newSpread"));
         mSpinnerRevCardOrder.setSelection(deck.getIntVar("revOrder"));
         mSpinnerFailCardOption.setVisibility(View.GONE); // TODO: Not implemented yet.
-<<<<<<< HEAD
         mEditNewPerDay.setText(String.valueOf(deck.getIntVar("newPerDay")));
 //        mCheckBoxSuspendLeeches.setChecked(deck.getSuspendLeeches());
-=======
         mEditMaxFailCard.setText(String.valueOf(deck.getFailedCardMax()));
-        mEditNewPerDay.setText(String.valueOf(deck.getNewCardsPerDay()));
-        mCheckBoxPerDay.setChecked(deck.getPerDay());
-        mCheckBoxSuspendLeeches.setChecked(deck.getSuspendLeeches());
->>>>>>> 16011759
 
         mDialogMoreOptions.show();
     }
