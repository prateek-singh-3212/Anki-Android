package com.ichi2.anki;

import java.util.regex.Matcher;
import java.util.regex.Pattern;

import com.tomgibara.android.veecheck.util.PrefSettings;

import android.content.Context;
import android.database.Cursor;
import android.database.sqlite.SQLiteDatabase;
import android.database.sqlite.SQLiteException;
import android.util.Log;


/**
 * Used to store additional information besides what is stored in the deck itself.
 * <p>
 * Currently it used to store:
 * <ul>
 *   <li>The languages associated with questions and answers.</li>
 *   <li>The state of the whiteboard.</li>
 *   <li>The cached state of the widget.</li>
 * </ul>
 */
public class MetaDB {
    /** The name of the file storing the meta-db. */
    private static final String DATABASE_NAME = "ankidroid.db";

    // Possible values for the qa column of the languages table.
    /** The language refers to the question. */
    public static final int LANGUAGES_QA_QUESTION = 0;
    /** The language refers to the answer. */
    public static final int LANGUAGES_QA_ANSWER = 1;
    /** The language does not refer to either the question or answer. */
    public static final int LANGUAGES_QA_UNDEFINED = 2;

    /** The pattern used to remove quotes from file names. */
    private static final Pattern quotePattern = Pattern.compile("[\"']");

    /** The database object used by the meta-db. */
    private static SQLiteDatabase mMetaDb = null;


    /** Remove any pairs of quotes from the given text. */
    private static String stripQuotes(String text) {
        Matcher matcher = quotePattern.matcher(text);
        text = matcher.replaceAll("");
        return text;
    }


    /** Open the meta-db and creates any table that is missing. */
    private static void openDB(Context context) {
        try {
            mMetaDb = context.openOrCreateDatabase(DATABASE_NAME,  0, null);
            mMetaDb.execSQL(
                    "CREATE TABLE IF NOT EXISTS languages ("
                            + " _id INTEGER PRIMARY KEY AUTOINCREMENT, "
                            + "deckpath TEXT NOT NULL, modelid INTEGER NOT NULL, "
                            + "cardmodelid INTEGER NOT NULL, "
                            + "qa INTEGER, "
                            + "language TEXT)");
            mMetaDb.execSQL(
                    "CREATE TABLE IF NOT EXISTS whiteboardState ("
                            + "_id INTEGER PRIMARY KEY AUTOINCREMENT, "
                            + "deckpath TEXT NOT NULL, "
                            + "state INTEGER)");
            mMetaDb.execSQL(
                    "CREATE TABLE IF NOT EXISTS customDictionary ("
                            + "_id INTEGER PRIMARY KEY AUTOINCREMENT, "
                            + "deckpath TEXT NOT NULL, "
                            + "dictionary INTEGER)");
            mMetaDb.execSQL(
                    "CREATE TABLE IF NOT EXISTS widgetStatus ("
                    + "deckPath TEXT NOT NULL PRIMARY KEY, "
                    + "deckName TEXT NOT NULL, "
                    + "newCards INTEGER NOT NULL, "
                    + "dueCards INTEGER NOT NULL, "
                    + "failedCards INTEGER NOT NULL, "
            		+ "eta INTEGER NOT NULL, "
            		+ "time INTEGER NOT NULL)");
        Log.i(AnkiDroidApp.TAG, "Opening MetaDB");
        } catch(Exception e) {
            Log.e("Error", "Error opening MetaDB ", e);
        }
    }


    /** Open the meta-db but only if it currently closed. */
    private static void openDBIfClosed(Context context) {
        if (mMetaDb == null || !mMetaDb.isOpen()) {
            openDB(context);
        }
    }


    /** Close the meta-db. */
    public static void closeDB() {
        if (mMetaDb != null && mMetaDb.isOpen()) {
            mMetaDb.close();
            mMetaDb = null;
            Log.i(AnkiDroidApp.TAG, "Closing MetaDB");
        }
    }


    /** Reset the content of the meta-db, erasing all its content. */
    public static boolean resetDB(Context context) {
        openDBIfClosed(context);
        try {
            mMetaDb.execSQL("DROP TABLE IF EXISTS languages;");
            Log.i(AnkiDroidApp.TAG, "Resetting all language assignment");
            mMetaDb.execSQL("DROP TABLE IF EXISTS whiteboardState;");
            Log.i(AnkiDroidApp.TAG, "Resetting whiteboard state");
            mMetaDb.execSQL("DROP TABLE IF EXISTS customDictionary;");
            Log.i(AnkiDroidApp.TAG, "Resetting custom Dictionary");
            mMetaDb.execSQL("DROP TABLE IF EXISTS widgetStatus;");
            Log.i(AnkiDroidApp.TAG, "Resetting widget status");
            return true;
        } catch(Exception e) {
            Log.e("Error", "Error resetting MetaDB ", e);
        }
        return false;
    }


    /** Reset the language associations for all the decks and card models. */
    public static boolean resetLanguages(Context context) {
        if (mMetaDb == null || !mMetaDb.isOpen()) {
            openDB(context);
        }
        try {
            Log.i(AnkiDroidApp.TAG, "Resetting all language assignments");
            mMetaDb.execSQL("DROP TABLE IF EXISTS languages;");
            openDB(context);
            return true;
        } catch(Exception e) {
            Log.e("Error", "Error resetting MetaDB ", e);
        }
        return false;
    }

<<<<<<< HEAD
    public static void storeLanguage(Context context, String deckPath, int modelId, int cardModelId, int qa, String language) {
=======

    /** Reset the widget status. */
    public static boolean resetWidget(Context context) {
        if (mMetaDb == null || !mMetaDb.isOpen()) {
            openDB(context);
        }
        try {
            Log.i(AnkiDroidApp.TAG, "Resetting widget status");
            mMetaDb.execSQL("DROP TABLE IF EXISTS widgetStatus;");
            openDB(context);
            return true;
        } catch(Exception e) {
            Log.e("Error", "Error resetting MetaDB ", e);
        }
        return false;
    }

    /**
     * Associates a language to a deck, model, and card model for a given type.
     *
     * @param deckPath the deck for which to store the language association
     * @param modelId the model for which to store the language association
     * @param cardModelId the card model for which to store the language association
     * @param qa the part of the card for which to store the association, {@link #LANGUAGES_QA_QUESTION},
     *           {@link #LANGUAGES_QA_ANSWER}, or {@link #LANGUAGES_QA_UNDEFINED}
     * @param language the language to associate, as a two-characters, lowercase string
     */
    public static void storeLanguage(Context context, String deckPath, long modelId, long cardModelId, int qa,
            String language) {
>>>>>>> 8d7fa293
        openDBIfClosed(context);
        deckPath = stripQuotes(deckPath);
        try {
            mMetaDb.execSQL(
                    "INSERT INTO languages (deckpath, modelid, cardmodelid, qa, language) "
                            + " VALUES (?, ?, ?, ?, ?);",
                            new Object[]{deckPath, modelId, cardModelId, qa, language});
            Log.i(AnkiDroidApp.TAG, "Store language for deck " + deckPath);
        } catch(Exception e) {
            Log.e("Error", "Error storing language in MetaDB ", e);
        }
    }

<<<<<<< HEAD
    public static String getLanguage(Context context, String deckPath, int modelId, int cardModelId, int qa) {
=======

    /**
     * Returns the language associated with the given deck, model and card model, for the given type.
     *
     * @param deckPath the deck for which to store the language association
     * @param modelId the model for which to store the language association
     * @param cardModelId the card model for which to store the language association
     * @param qa the part of the card for which to store the association, {@link #LANGUAGES_QA_QUESTION},
     *           {@link #LANGUAGES_QA_ANSWER}, or {@link #LANGUAGES_QA_UNDEFINED}
     * return the language associate with the type, as a two-characters, lowercase string, or the empty string if no
     *        association is defined
     */
    public static String getLanguage(Context context, String deckPath, long modelId, long cardModelId, int qa) {
>>>>>>> 8d7fa293
        openDBIfClosed(context);
        String language = "";
        deckPath = stripQuotes(deckPath);
        Cursor cur = null;
        try {
            String query =
                    "SELECT language FROM languages "
                            + "WHERE deckpath = \'" + deckPath+ "\' "
                            + "AND modelid = " + modelId + " "
                            + "AND cardmodelid = " + cardModelId + " "
                            + "AND qa = " + qa + " "
                            + "LIMIT 1";
            cur = mMetaDb.rawQuery(query, null);
            Log.i(AnkiDroidApp.TAG, "getLanguage: " + query);
            if (cur.moveToNext()) {
                language = cur.getString(0);
            }
        } catch(Exception e) {
            Log.e("Error", "Error fetching language ", e);
        } finally {
            if (cur != null && !cur.isClosed()) {
                cur.close();
            }
        }
        return language;
    }


    /**
     * Resets all the language associates for a given deck.
     *
     * @param deckPath the deck for which to reset the language associations
     * @return whether an error occurred while resetting the language for the deck
     */
    public static boolean resetDeckLanguages(Context context, String deckPath) {
        openDBIfClosed(context);
        deckPath = stripQuotes(deckPath);
        try {
            mMetaDb.execSQL("DELETE FROM languages WHERE deckpath = \'" + deckPath + "\';");
            Log.i(AnkiDroidApp.TAG, "Resetting language assignment for deck " + deckPath);
            return true;
        } catch(Exception e) {
            Log.e("Error", "Error resetting deck language", e);
        }
        return false;
    }


    /**
     * Returns the state of the whiteboard for the given deck.
     *
     * @param deckPath the deck for which to retrieve the whiteboard state
     * @return 1 if the whiteboard should be shown, 0 otherwise
     */
    public static int getWhiteboardState(Context context, String deckPath) {
        openDBIfClosed(context);
        Cursor cur = null;
        try {
            cur = mMetaDb.rawQuery("SELECT state FROM whiteboardState"
                    + " WHERE deckpath = \'" + stripQuotes(deckPath) + "\'", null);
            if (cur.moveToNext()) {
                return cur.getInt(0);
            } else {
                return 0;
            }
        } catch(Exception e) {
            Log.e("Error", "Error retrieving whiteboard state from MetaDB ", e);
            return 0;
        } finally {
            if (cur != null && !cur.isClosed()) {
                cur.close();
            }
        }
    }


    /**
     * Stores the state of the whiteboard for a given deck.
     *
     * @param deckPath the deck for which to store the whiteboard state
     * @param state 1 if the whiteboard should be shown, 0 otherwise
     */
    public static void storeWhiteboardState(Context context, String deckPath, int state) {
        openDBIfClosed(context);
        deckPath = stripQuotes(deckPath);
        Cursor cur = null;
        try {
            cur = mMetaDb.rawQuery("SELECT _id FROM whiteboardState"
                    + " WHERE deckpath = \'" + deckPath + "\'", null);
            if (cur.moveToNext()) {
                mMetaDb.execSQL("UPDATE whiteboardState "
                        + "SET deckpath=\'" + deckPath + "\', "
                        + "state=" + Integer.toString(state) + " "
                        + "WHERE _id=" + cur.getString(0) + ";");
                Log.i(AnkiDroidApp.TAG, "Store whiteboard state (" + state + ") for deck " + deckPath);
            } else {
                mMetaDb.execSQL("INSERT INTO whiteboardState (deckpath, state) VALUES (?, ?)",
                        new Object[]{deckPath, state});
                Log.i(AnkiDroidApp.TAG, "Store whiteboard state (" + state + ") for deck " + deckPath);
            }
        } catch(Exception e) {
            Log.e("Error", "Error storing whiteboard state in MetaDB ", e);
        } finally {
            if (cur != null && !cur.isClosed()) {
                cur.close();
            }
        }
    }


    /**
     * Returns a custom dictionary associated to a deck
     *
     * @param deckPath the deck for which a custom dictionary should be retrieved
     * @return integer number of dictionary, -1 if not set (standard dictionary will be used)
     */
    public static int getLookupDictionary(Context context, String deckPath) {
        openDBIfClosed(context);
        Cursor cur = null;
        try {
            cur = mMetaDb.rawQuery("SELECT dictionary FROM customDictionary"
                    + " WHERE deckpath = \'" + stripQuotes(deckPath) + "\'", null);
            if (cur.moveToNext()) {
                return cur.getInt(0);
            } else {
                return -1;
            }
        } catch(Exception e) {
            Log.e("Error", "Error retrieving custom dictionary from MetaDB ", e);
            return -1;
        } finally {
            if (cur != null && !cur.isClosed()) {
                cur.close();
            }
        }
    }


    /**
     * Stores a custom dictionary for a given deck.
     *
     * @param deckPath the deck for which a custom dictionary should be retrieved
     * @param dictionary integer number of dictionary, -1 if not set (standard dictionary will be used)
     */
    public static void storeLookupDictionary(Context context, String deckPath, int dictionary) {
        openDBIfClosed(context);
        deckPath = stripQuotes(deckPath);
        Cursor cur = null;
        try {
            cur = mMetaDb.rawQuery("SELECT _id FROM customDictionary"
                    + " WHERE deckpath = \'" + deckPath + "\'", null);
            if (cur.moveToNext()) {
                mMetaDb.execSQL("UPDATE customDictionary "
                        + "SET deckpath=\'" + deckPath + "\', "
                        + "dictionary=" + Integer.toString(dictionary) + " "
                        + "WHERE _id=" + cur.getString(0) + ";");
                Log.i(AnkiDroidApp.TAG, "Store custom dictionary (" + dictionary + ") for deck " + deckPath);
            } else {
                mMetaDb.execSQL("INSERT INTO customDictionary (deckpath, dictionary) VALUES (?, ?)",
                        new Object[]{deckPath, dictionary});
                Log.i(AnkiDroidApp.TAG, "Store custom dictionary (" + dictionary + ") for deck " + deckPath);
            }
        } catch(Exception e) {
            Log.e("Error", "Error storing custom dictionary to MetaDB ", e);
        } finally {
            if (cur != null && !cur.isClosed()) {
                cur.close();
            }
        }
    }


    /**
     * Return the current status of the widget.
     *
     * @return an array of {@link DeckStatus} objects, each representing the status of one of the known decks
     */
    public static DeckStatus[] getWidgetStatus(Context context) {
        openDBIfClosed(context);
        Cursor cursor = null;
        try {
            cursor = mMetaDb.query("widgetStatus",
                    new String[]{"deckPath", "deckName", "newCards", "dueCards", "failedCards", "eta", "time"},
                    null, null, null, null, "deckName");
            int count = cursor.getCount();
            DeckStatus[] decks = new DeckStatus[count];
            for(int index = 0; index < count; ++index) {
                if (!cursor.moveToNext()) {
                    throw new SQLiteException("cursor count was incorrect");
                }
                decks[index] = new DeckStatus(
                        cursor.getString(cursor.getColumnIndexOrThrow("deckPath")),
                        cursor.getString(cursor.getColumnIndexOrThrow("deckName")),
                        cursor.getInt(cursor.getColumnIndexOrThrow("newCards")),
                        cursor.getInt(cursor.getColumnIndexOrThrow("dueCards")),
                        cursor.getInt(cursor.getColumnIndexOrThrow("failedCards")),
                        cursor.getInt(cursor.getColumnIndexOrThrow("eta")),
                		cursor.getInt(cursor.getColumnIndexOrThrow("time")));
            }
            return decks;
        } catch (SQLiteException e) {
            Log.e(AnkiDroidApp.TAG, "Error while querying widgetStatus", e);
        } finally {
            if (cursor != null && !cursor.isClosed()) {
                cursor.close();
            }
        }
        return new DeckStatus[0];
    }


    /**
     * Return the current status of the widget.
     *
     * @return an int array, containing due, time, eta, currentDeckdue
     */
    public static int[] getWidgetSmallStatus(Context context) {
        openDBIfClosed(context);
        Cursor cursor = null;
        int due = 0;
        int eta = 0;
        int currentDeckdue = 0;
        int time = 0;
        String currentDeck = PrefSettings.getSharedPrefs(context).getString("deckFilename", "");
        try {
            cursor = mMetaDb.query("widgetStatus",
                    new String[]{"dueCards", "failedCards", "newCards", "time", "eta", "deckPath"},
                    null, null, null, null, null);
            while (cursor.moveToNext()) {
            	int d = cursor.getInt(0) + cursor.getInt(1) + cursor.getInt(2);
            	due += d;
            	time += cursor.getInt(3);
            	eta += cursor.getInt(4);
            	if (currentDeck.equals(cursor.getString(5))) {
            		currentDeckdue = d;
            	}
            }
        } catch (SQLiteException e) {
            Log.e(AnkiDroidApp.TAG, "Error while querying widgetStatus", e);
        } finally {
            if (cursor != null && !cursor.isClosed()) {
                cursor.close();
            }
        }
        return new int[]{due, time, eta, currentDeckdue};
    }


    /**
     * Stores the current state of the widget.
     * <p>
     * It replaces any stored state for the widget.
     *
     * @param decks an array of {@link DeckStatus} objects, one for each of the know decks.
     */
    public static void storeWidgetStatus(Context context, DeckStatus[] decks) {
        openDBIfClosed(context);
        try {
            mMetaDb.beginTransaction();
            // First clear all the existing content.
            mMetaDb.execSQL("DELETE FROM widgetStatus");
            for (DeckStatus deck : decks) {
                mMetaDb.execSQL("INSERT INTO widgetStatus(deckPath, deckName, newCards, dueCards, failedCards, eta, time) "
                        + "VALUES (?, ?, ?, ?, ?, ?, ?)",
                        new Object[]{deck.mDeckPath, deck.mDeckName, deck.mNewCards, deck.mDueCards, deck.mFailedCards, deck.mEta, deck.mTime}
                        );
            }
            mMetaDb.setTransactionSuccessful();
            mMetaDb.endTransaction();
        } catch (IllegalStateException e) {
            Log.e(AnkiDroidApp.TAG, "MetaDB.storeWidgetStatus: failed", e);
        } catch (SQLiteException e) {
            Log.e(AnkiDroidApp.TAG, "MetaDB.storeWidgetStatus: failed", e);
            closeDB();
            Log.i(AnkiDroidApp.TAG, "Trying to reset Widget: " + resetWidget(context));
        }
    }
}<|MERGE_RESOLUTION|>--- conflicted
+++ resolved
@@ -140,9 +140,6 @@
         return false;
     }
 
-<<<<<<< HEAD
-    public static void storeLanguage(Context context, String deckPath, int modelId, int cardModelId, int qa, String language) {
-=======
 
     /** Reset the widget status. */
     public static boolean resetWidget(Context context) {
@@ -170,9 +167,8 @@
      *           {@link #LANGUAGES_QA_ANSWER}, or {@link #LANGUAGES_QA_UNDEFINED}
      * @param language the language to associate, as a two-characters, lowercase string
      */
-    public static void storeLanguage(Context context, String deckPath, long modelId, long cardModelId, int qa,
+    public static void storeLanguage(Context context, String deckPath, int modelId, int cardModelId, int qa,
             String language) {
->>>>>>> 8d7fa293
         openDBIfClosed(context);
         deckPath = stripQuotes(deckPath);
         try {
@@ -186,9 +182,6 @@
         }
     }
 
-<<<<<<< HEAD
-    public static String getLanguage(Context context, String deckPath, int modelId, int cardModelId, int qa) {
-=======
 
     /**
      * Returns the language associated with the given deck, model and card model, for the given type.
@@ -201,8 +194,7 @@
      * return the language associate with the type, as a two-characters, lowercase string, or the empty string if no
      *        association is defined
      */
-    public static String getLanguage(Context context, String deckPath, long modelId, long cardModelId, int qa) {
->>>>>>> 8d7fa293
+    public static String getLanguage(Context context, String deckPath, int modelId, int cardModelId, int qa) {
         openDBIfClosed(context);
         String language = "";
         deckPath = stripQuotes(deckPath);
