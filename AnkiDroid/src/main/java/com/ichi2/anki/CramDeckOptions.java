--- conflicted
+++ resolved
@@ -191,13 +191,8 @@
                 try {
                     mCol.getDecks().save(mDeck);
                 } catch (RuntimeException e) {
-<<<<<<< HEAD
-                    Log.e(AnkiDroidApp.TAG, "CramDeckOptions - RuntimeException on saving deck: " + e);
+                    Timber.e(e, "CramDeckOptions - RuntimeException on saving deck");
                     AnkiDroidApp.sendExceptionReport(e, "CramDeckOptionsSaveDeck");
-=======
-                    Timber.e(e, "CramDeckOptions - RuntimeException on saving deck");
-                    AnkiDroidApp.saveExceptionReportFile(e, "CramDeckOptionsSaveDeck");
->>>>>>> 72078dcb
                     setResult(DeckPicker.RESULT_DB_ERROR);
                     finish();
                 }
