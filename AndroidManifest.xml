--- conflicted
+++ resolved
@@ -2,11 +2,7 @@
 <manifest xmlns:android="http://schemas.android.com/apk/res/android"
       package="com.ichi2.anki"
       android:versionName="0.3" android:versionCode="7">
-<<<<<<< HEAD
-    <application android:label="@string/app_name" android:icon="@drawable/anki" android:debuggable="false">
-=======
     <application android:label="@string/app_name" android:icon="@drawable/anki" android:debuggable="false" android:name="AnkidroidApp">
->>>>>>> e86df8ac
         <activity android:name=".Ankidroid" android:label="@string/app_name" android:theme="@android:style/Theme.NoTitleBar" android:configChanges="orientation">
             <intent-filter>
                 <action android:name="android.intent.action.MAIN" />
