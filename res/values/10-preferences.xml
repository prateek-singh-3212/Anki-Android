<?xml version="1.0" encoding="utf-8"?>
<!--
~ Copyright (c) 2009 Andrew <andrewdubya@gmail>
~ Copyright (c) 2009 Edu Zamora <edu.zasu@gmail.com>
~ Copyright (c) 2009 Daniel Svärd <daniel.svard@gmail.com>
~ Copyright (c) 2009 Nicolas Raoul <nicolas.raoul@gmail.com>
~ Copyright (c) 2010 Norbert Nagold <norbert.nagold@gmail.com>
~
~ This program is free software; you can redistribute it and/or modify it under
~ the terms of the GNU General Public License as published by the Free Software
~ Foundation; either version 3 of the License, or (at your option) any later
~ version.
~
~ This program is distributed in the hope that it will be useful, but WITHOUT ANY
~ WARRANTY; without even the implied warranty of MERCHANTABILITY or FITNESS FOR A
~ PARTICULAR PURPOSE. See the GNU General Public License for more details.
~
~ You should have received a copy of the GNU General Public License along with
~ this program.  If not, see <http://www.gnu.org/licenses/>.
-->
<resources>

<!-- preferences.xml -->
<string name="pref_cat_decks">Decks</string>
<string name="pref_cat_sync">Synchronization</string>
<string name="pref_cat_qadisplay">Display</string>
<string name="pref_cat_general">General</string>
<string name="pref_cat_start">Startup</string>
<string name="pref_cat_extras">Extras</string>
<string name="pref_cat_whiteboard">Whiteboard</string>
<string name="pref_cat_sounds">Sounds</string>
<string name="pref_cat_lookup">Lookup</string>
<string name="pref_cat_navigation">Navigation</string>
<string name="pref_cat_swipe">Swipe</string>
<string name="pref_cat_navigation_sensitivity">Sensitivity</string>
<string name="pref_cat_zoom">Zoom</string>
<string name="pref_cat_zeemote">Zeemote</string>
<string name="pref_cat_reset">Reset</string>
<string name="pref_cat_other">Other</string>
<string name="pref_cat_experimental">EXPERIMENTAL</string>
<string name="pref_cat_themes">Themes</string>
<string name="pref_cat_flashcard">Reviewing screen</string>
<string name="show_study_options_on_deck_load">Study options on load</string>
<string name="show_study_options_on_deck_load_summ">Shows study options screen when loading a deck</string>
<string name="startup_mode">Startup Mode</string>
<string name="startup_mode_summ">Choose if you want to start with study options or deck picker:</string>
<string name="show_timer">Show timer</string>
<string name="show_timer_summ">Timer showing the time it is taking you to answer</string>
<string name="show_progress_bars">Show progress bars</string>
<string name="show_progress_bars_summ">Shows today\'s progress and proportion of today\'s yes answers while reviewing</string>
<!-- show_whiteboard -> Reviewer.java -->
<string name="show_whiteboard_summ">Lets you write on the screen</string>
<string name="whiteboard_stroke_width">Whiteboard stroke width</string>
<string name="whiteboard_stroke_width_summ">Width of the stroke: XXX</string>
<string name="whiteboard_black">Monochrome</string>
<string name="whiteboard_black_summ">Use monochrome instead of colored stroke (for devices with lower memory, does not work in night mode)</string>
<!--<string name="sample_deck">Sample deck</string>
<string name="sample_deck_summ">Generate capitals deck if none found</string>
<string name="corporal_punishments">Corporal punishments</string>
<string name="corporal_punishments_summ">Vibrate on error, that will teach you</string>-->
<string name="write_answers">Write answers</string>
<string name="write_answers_summ">Lets you write the answer and compare it with the correct one</string>
<string name="text_selection">Allow text selection</string>
<string name="text_selection_summ">Lets you select and copy text from cards (by menu or long click) in order to perform lookups in an external dictionary</string>
<string name="text_selection_click">Longclick Workaround</string>
<string name="text_selection_click_summ">Enable this if you are not able to start text selection via long click</string>
<string name="dictionary">Dictionary</string>
<string name="dictionary_summ">Dictionary in which lookups should be performed: XXX</string>
<string name="reset_languages">Reset Languages</string>
<string name="reset_languages_summ">Reset language assignments (for text to speech and dictionaries) for all decks. Reset specific deck assignments on deck picker</string>
<string name="reset_all">Reset All</string>
<string name="reset_all_summ">Reset language, widget, whiteboard and dictionary states</string>
<string name="reset_dialogs">Reset Dialogs</string>
<string name="reset_dialogs_question">Reset all dialogs?</string>
<string name="reset_dialogs_summ">Reset all dialogs which are set to be not shown again</string>
<string name="reset_languages_question">Reset all language assignments?</string>
<string name="reset_messages">Reset Messages</string>
<string name="reset_messages_question">Show current messages again?</string>
<string name="reset_messages_summ">Show current AnkiDroid messages another time</string>
<string name="reset_all_question">Reset all language, widget, whiteboard and dictionary states?</string>
<string name="reset_confirmation">All states reset</string>
<string name="use_ruby_support">Provide ruby annotation support</string>
<string name="use_ruby_support_summ">If the characters \'[\' and \']\' are found, then the enclosed text is handled as a ruby annotation</string>
<string name="display_font_size">Relative display font size</string>
<string name="display_font_size_summ">The font size to use in the display relative to the definitions in the deck. At the moment: XXX %</string>
<string name="card_browser_font_size">Relative font size used in card browser main view</string>
<string name="card_browser_font_size_summ">The font size to use in the card browser. At the moment: XXX %</string>
<string name="button_size">Relative button size</string>
<string name="button_size_summ">Relative size of the buttons on the reviewing screen. At the moment: XXX %</string>
<string name="hide_question_in_answer">Hide question in answer?</string>
<string name="hide_question_in_answer_summ">Determines whether the question should be hidden when the answer is shown</string>
<string name="deck_path">Deck path</string>
<string name="deck_path_summ">Path to where your decks are stored</string>
<string name="deck_order">Deck order</string>
<string name="deck_order_summ">Order in which decks are listed in deck picker: XXX</string>
<string name="fullscreen_review">Review in fullscreen</string>
<string name="fullscreen_review_summ">You can decide if you want to use all available screen space during card reviewing</string>
<string name="zoom">Enable Zoom</string>
<string name="zoom_summ">Show zoom controls when reviewing</string>
<string name="zeemote">Zeemote JS1 support</string>
<string name="zeemote_summ">Use Zeemote JS1 controller to navigate reviews.</string>
<string name="swipe">Enable Gestures</string>
<string name="swipe_summ_off">Use gestures to switch between screens and answer cards. This option is not compatible with zoom controls</string>
<string name="swipe_summ_on">Swipe horizontally to switch between screens. Configure other actions below</string>
<string name="pref_cat_actions">Actions</string>
<string name="gestures_shake">Shake</string>
<string name="gestures_swipe_up">Swipe up</string>
<string name="gestures_swipe_down">Swipe down</string>
<string name="gestures_swipe_left">Swipe left</string>
<string name="gestures_swipe_right">Swipe right</string>
<string name="gestures_double_tap">Double tap</string>
<string name="gestures_tap_top">Tap top</string>
<string name="gestures_tap_bottom">Tap bottom</string>
<string name="gestures_tap_left">Tap left</string>
<string name="gestures_tap_right">Tap right</string>
<string name="gestures_longclick">Long click</string>
<string name="pref_cat_scrolling">Hardware up/down buttons</string>
<string name="more_scrolling_buttons">eReader</string>
<string name="more_scrolling_buttons_summ">Also use Kanji/Katakana, Emoji/Kao-moji buttons for scrolling.</string>
<string name="double_scrolling_gap">Double scrolling</string>
<string name="double_scrolling_gap_summ">Enable this if you want to double the scroll gap.</string>
<string name="swipe_sensibility">Swipe Sensitivity</string>
<string name="swipe_sensibility_summ">Sensitivity of swipe gestures: XXX</string>
<string name="tts">Text to Speech</string>
<string name="tts_summ">Reads out question and answer if no sound file is included</string>
<string name="play_sounds_at_start">Play Sounds Instantly</string>
<string name="play_sounds_at_start_summ">Plays sounds instantly after showing a question/answer</string>
<string name="shake_intensity">Shake threshold</string>
<string name="shake_intensity_summ">Threshold for shake recognition: XXX</string>
<string name="sync_fetch_missing_media">Fetch media on sync</string>
<string name="sync_fetch_missing_media_summ">Automatically fetch missing media when syncing.</string>
<string name="fix_hebrew_text">Enforce RTL for Hebrew</string>
<string name="fix_hebrew_text_summ">Workaround for limited support of Hebrew by Android platform. Doesn\'t support vowels.</string>
<string name="default_font">Default font</string>
<string name="default_font_summ">Allow setting the default font used to render cards. Custom fonts should be installed on the SD card in a folder called \'fonts\' in your AnkiDroid folder.</string>
<string name="language">Language</string>
<string name="language_summ">Select the language AnkiDroid should use. At the moment: XXX</string>
<string name="language_system">System Language</string>
<string name="timeout_answer_text">Automatic display answer</string>
<string name="timeout_answer_summ">After displaying the Question for a set amount of time, the answer is displayed automatically without user input</string>
<string name="timeout_answer_seconds">Seconds before the answer is shown</string>
<!-- <string name="timeout_answer_seconds_summ">Select the amount of time before answer is automatically shown</string> -->
<string name="timeout_question_seconds">Seconds before the next question is shown</string>
<!-- <string name="timeout_question_seconds_summ">Select the amount of time before next question is automatically shown</string> -->
<string name="select_locale_title">Select Language</string>
<string name="select_theme">Theme</string>
<string name="theme_animations">Animations</string>
<string name="theme_animations_summ">Show animations when flipping cards</string>
<string name="animation_speed">Animation Duration</string>
<string name="animation_speed_summ">Duration of transition animations: XXX ms</string>
<!-- deck_properties.xml -->
<!--<string name="deck_properties">Deck properties</string>-->
<!--<string name="sync_on">Synchronize this deck</string>-->
<!--<string name="sync_name">Name on server</string>-->

<string name="pref_cat_backup">Backups</string>
<string name="pref_backup">Use backups</string>
<string name="pref_backup_summ">Create automatically a backup before opening a deck (once a day)</string>
<string name="pref_backup_max">Backup depth</string>
<string name="pref_backup_max_summ">Maximum number of backups per deck: XXX</string>
<string name="pref_backup_warning">Disabling backups will delete all current backup files. Proceed anyway?</string>


<!-- deck_preferences.xml -->
<string name="newcards_day_summ">The maximum number of new cards shown per day.</string>
<string name="newcards_day">New Cards / Day</string>

<string name="studyoptions_limit_select_tags">Select Tags</string>
<string name="studyoptions_limit_tags_active">With: %1$s</string>
<string name="studyoptions_limit_tags_inactive">Without: %1$s</string>
<string name="studyoptions_limit_button_text">Limit</string>
<string name="studyoptions_limit_dialog_title">Limit Learning</string>
<string name="studyoptions_session">Session</string>
<string name="studyoptions_tag">By Tag</string>
<string name="studyoptions_tag_new">Show new cards by tag:</string>
<string name="studyoptions_tag_rev">Show review cards by tag:</string>
<string name="studyoptions_session_minutes">Session limit (minutes):</string>
<string name="studyoptions_session_questions">Session limit (questions):</string>
<string name="session_time_limit">Session Time Limit</string>
<string name="session_time_limit_summ">The number of minutes in a session. Choose 0 for no limit.</string>
<string name="session_question_limit">Session Question Limit</string>
<string name="session_question_limit_summ">The number of questions in a session. Choose 0 for no limit.</string>
<string name="new_cards_order">New Cards Order</string>
<string name="new_cards_order_summ">The order in which to show new cards.</string>
<string name="show_new_cards_in">Show new cards in...</string>
<string name="new_card_spacing">New Card Spacing</string>
<string name="new_card_spacing_summ">Where to distribute new cards during the review.</string>
<string name="show_new_cards">Show new cards...</string>
<string name="review_cards_order">Review Cards Order</string>
<string name="review_cards_in">Review cards in...</string>
<string name="review_cards_order_summ">The order in which to show review cards.</string>

<string name="soon">Soon</string>
<string name="show_next_review_time">Next review time</string>
<string name="show_next_review_time_summ">Shows the next review time depending on your choice</string>
<string name="update_notification">Update notifications</string>
<string name="update_notification_summ">Notify me when AnkiDroid is updated</string>

<string name="fix_arabic_text">Improve Arabic display</string>
<string name="fix_arabic_text_summ">Partial workaround for limited support of Arabic by Android platform. When activated it is not possible to modify cards.</string>

<string name="wal_mode">WAL journal</string>
<string name="wal_mode_summ">WAL journal-mode speeds up AnkiDroid but breaks compatibility to Anki Desktop if you copy your decks manually. Only available on newer Android systems.</string>
<string name="wal_mode_message">Be aware that after enabling WAL journal-mode you may no longer be able to copy your decks manually to your your computer to use them with Anki Desktop until you disable WAL again. Syncing will then only be possible via AnkiDroid\'s syncing feature.\nEnable it anyway?</string>
<string name="wal_mode_set_message">Setting journal mode.\nPlease wait...</string>
<string name="sync_set_journal_mode">Setting correct journal mode...</string>
<string name="async_mode">Synchronous off</string>
<string name="async_mode_summ">This speeds AnkiDroid up but can corrupt databases when the whole Android system crashes. So use backups</string>
<string name="async_mode_message">Be aware that this option is less safe and can cause deck corruptions when Android crashes (e.g. due to power shortage).\nIt is HIGHLY recommended to use the backup system if this option is set.\nEnable it anyway?</string>

<string name="fix_orientation">Fix orientation</string>
<string name="fix_orientation_summ">Do not allow orientation change when reviewing</string>

<string name="per_day">Per Day</string>

<string name="wal_warning">Your device\'s sqlite implementation does not allow to set the proper anki journal mode.\nTherefore you will not be able to sync your decks via AnkiDroid\'s syncing feature until we find a solution for that.\nApart from that, AnkiDroid should work fine.\nPlease help us solving this issue by sending an error report.\n Visit http://bit.ly/n5MaOF for more information.</string>

<string name="studyoptions_new_cards_per_day">New cards per day</string>
<string name="studyoptions_max_fail_card">Max fail cards</string>
<string name="studyoptions_more_save">Save</string>

<string name="show_broadcast_messages">Show Current Messages</string>
<string name="show_broadcast_messages_summ">Show AnkiDroid notifications like new version updates or important other news</string>

<string name="input_workaround">Input Workaround</string>
<string name="input_workaround_summ">Workaround for focusing problems on HTML input boxes. Causes problems on several devices.</string>

<string name="write_answers_message">You should define for every deck a field to compare the written answer with. You can do this via Anki Desktop (deck properties -> edit model -> card layout).\n\nIf no compare field is set, your written answer will always be compared with the whole card answer.</string>

<<<<<<< HEAD
<string name="pref_cache_cardbrowser">Card Browser Cache</string>
<string name="pref_cache_cardbrowser_summ">Holds all card browser cards in cache (memory consumptive).</string>
<string name="pref_cache_cardbrowser_reload">Reload all cards?</string>

=======
<string name="pref_keep_screen_on">Keep Screen On</string>
<string name="pref_keep_screen_on_summ">Prevent screen from being turned off while reviewing</string>
>>>>>>> 30602953

</resources><|MERGE_RESOLUTION|>--- conflicted
+++ resolved
@@ -227,14 +227,11 @@
 
 <string name="write_answers_message">You should define for every deck a field to compare the written answer with. You can do this via Anki Desktop (deck properties -> edit model -> card layout).\n\nIf no compare field is set, your written answer will always be compared with the whole card answer.</string>
 
-<<<<<<< HEAD
 <string name="pref_cache_cardbrowser">Card Browser Cache</string>
 <string name="pref_cache_cardbrowser_summ">Holds all card browser cards in cache (memory consumptive).</string>
 <string name="pref_cache_cardbrowser_reload">Reload all cards?</string>
 
-=======
 <string name="pref_keep_screen_on">Keep Screen On</string>
 <string name="pref_keep_screen_on_summ">Prevent screen from being turned off while reviewing</string>
->>>>>>> 30602953
 
 </resources>