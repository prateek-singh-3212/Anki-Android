<?xml version="1.0" encoding="utf-8"?>
<!-- 
~ Copyright (c) 2009 Andrew <andrewdubya@gmail> 
~ Copyright (c) 2009 Nicolas Raoul <nicolas.raoul@gmail.com> 
~ Copyright (c) 2009 Edu Zamora <edu.zasu@gmail.com> 
~ Copyright (c) 2009 Jordi Chacon <jordi.chacon@gmail.com> 
~
~ This program is free software; you can redistribute it and/or modify it under
~ the terms of the GNU General Public License as published by the Free Software
~ Foundation; either version 3 of the License, or (at your option) any later
~ version.
~
~ This program is distributed in the hope that it will be useful, but WITHOUT ANY
~ WARRANTY; without even the implied warranty of MERCHANTABILITY or FITNESS FOR A
~ PARTICULAR PURPOSE. See the GNU General Public License for more details.
~
~ You should have received a copy of the GNU General Public License along with
~ this program.  If not, see <http://www.gnu.org/licenses/>.
-->
<LinearLayout xmlns:android="http://schemas.android.com/apk/res/android"
	android:id="@+id/main_layout" 
	android:layout_width="fill_parent"
	android:layout_height="fill_parent"
	android:orientation="vertical"
	android:background="#ffffff">

	<include layout="@layout/sdcard_error" />
	<include layout="@layout/deck_error" />

	<LinearLayout android:id="@+id/bar_layout"
		android:layout_width="fill_parent"
		android:layout_height="wrap_content"
		android:paddingLeft="5dp"
		android:orientation="horizontal">
		<LinearLayout android:id="@+id/counts"
			android:layout_width="fill_parent"
			android:layout_height="wrap_content"
			android:layout_weight="1">
			<TextView android:id="@+id/red_number"
				android:layout_width="wrap_content"
				android:layout_height="wrap_content"
				android:padding="4dp"
				android:text="Failed"
				android:textColor="#ff0000" />
			<TextView android:id="@+id/black_number"
				android:layout_width="wrap_content"
				android:layout_height="wrap_content"
				android:padding="4dp"
				android:text="Due"
				android:textColor="#000000" />
			<TextView android:id="@+id/blue_number"
				android:layout_width="wrap_content"
				android:layout_height="wrap_content"
				android:padding="4dp"
				android:text="New today"
				android:textColor="#0000ff" />
		</LinearLayout>
		<Chronometer android:id="@+id/card_time"
			android:layout_width="fill_parent"
			android:layout_weight="1"
			android:layout_height="fill_parent"
			android:gravity="center_vertical|right"
			android:paddingRight="5dp"
			android:textColor="#000000"
			android:visibility="gone" />
	</LinearLayout>

	<FrameLayout android:id="@+id/card_whiteboard_layout"
		android:layout_width="fill_parent"
		android:layout_height="fill_parent"
		android:layout_weight="5">
		<WebView android:id="@+id/flashcard" 
			android:layout_width="fill_parent"
			android:layout_height="fill_parent"
			android:gravity="center_vertical|center_horizontal"
			android:fadeScrollbars="false"
			android:hint="@string/card_hint"
			android:textSize="15sp" />
		<view class="com.ichi2.anki.Whiteboard" android:id="@+id/whiteboard"
			android:layout_width="fill_parent" 
			android:layout_height="fill_parent"
			android:visibility="gone" />
	</FrameLayout>
	
	<LinearLayout
		android:layout_width="fill_parent"
		android:layout_height="wrap_content"
		android:orientation="vertical">

		<LinearLayout android:id="@+id/answer_options_layout"
			android:layout_width="fill_parent"
			android:layout_height="wrap_content">
			<EditText android:id="@+id/answer_field"
				android:layout_width="fill_parent"
				android:layout_height="wrap_content"
				android:maxLines="2"
				android:visibility="gone" />
			<Button android:id="@+id/ease1"
				android:padding="3dip"
				android:layout_width="fill_parent"
				android:layout_weight="1.2"
				android:background="@android:drawable/btn_default_small"
				android:layout_height="fill_parent"
				android:text="@string/again" />
			<Button android:id="@+id/ease2"
				android:padding="3dip"
				android:layout_width="fill_parent"
				android:layout_weight="1.2"
				android:background="@android:drawable/btn_default_small"
				android:layout_height="fill_parent"
				android:text="@string/hard" />
			<Button android:id="@+id/ease3"
				android:padding="3dip"
				android:layout_width="fill_parent"
				android:layout_weight="1.2"
				android:background="@android:drawable/btn_default_small"
				android:layout_height="fill_parent"
				android:text="@string/good" />
			<Button android:id="@+id/ease4"
				android:padding="3dip"
				android:layout_width="fill_parent"
				android:layout_weight="1.2"
				android:background="@android:drawable/btn_default_small"
				android:layout_height="fill_parent"
				android:text="@string/easy" />
		</LinearLayout>

		<ToggleButton android:id="@+id/flip_card"
			android:layout_width="fill_parent"
<<<<<<< HEAD
			android:layout_height="wrap_content">
			<ToggleButton android:id="@+id/toggle_overlay"
				android:layout_width="fill_parent" 
				android:layout_weight="1.2"
				android:layout_height="fill_parent" 
				android:textOn="@string/overlay_on"
				android:textOff="@string/overlay_off"
				android:visibility="gone" />
			<ToggleButton android:id="@+id/flip_card"
				android:layout_width="fill_parent"
				android:layout_height="fill_parent"
				android:layout_weight="1.2"
				android:background="@android:drawable/btn_default_small"
				android:textOn="@string/show_question" 
				android:textOff="@string/show_answer" />
		</LinearLayout>
=======
			android:layout_height="wrap_content"
			android:background="@android:drawable/btn_default_small"
			android:textOn="@string/show_question" 
			android:textOff="@string/show_answer" />
>>>>>>> 75d72502

	</LinearLayout>
</LinearLayout><|MERGE_RESOLUTION|>--- conflicted
+++ resolved
@@ -81,7 +81,7 @@
 			android:layout_height="fill_parent"
 			android:visibility="gone" />
 	</FrameLayout>
-	
+
 	<LinearLayout
 		android:layout_width="fill_parent"
 		android:layout_height="wrap_content"
@@ -127,29 +127,10 @@
 
 		<ToggleButton android:id="@+id/flip_card"
 			android:layout_width="fill_parent"
-<<<<<<< HEAD
-			android:layout_height="wrap_content">
-			<ToggleButton android:id="@+id/toggle_overlay"
-				android:layout_width="fill_parent" 
-				android:layout_weight="1.2"
-				android:layout_height="fill_parent" 
-				android:textOn="@string/overlay_on"
-				android:textOff="@string/overlay_off"
-				android:visibility="gone" />
-			<ToggleButton android:id="@+id/flip_card"
-				android:layout_width="fill_parent"
-				android:layout_height="fill_parent"
-				android:layout_weight="1.2"
-				android:background="@android:drawable/btn_default_small"
-				android:textOn="@string/show_question" 
-				android:textOff="@string/show_answer" />
-		</LinearLayout>
-=======
 			android:layout_height="wrap_content"
 			android:background="@android:drawable/btn_default_small"
 			android:textOn="@string/show_question" 
 			android:textOff="@string/show_answer" />
->>>>>>> 75d72502
 
 	</LinearLayout>
 </LinearLayout>